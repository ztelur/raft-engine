// Copyright (c) 2017-present, PingCAP, Inc. Licensed under Apache-2.0.

use std::marker::PhantomData;
use std::path::Path;
use std::sync::Arc;
use std::time::Instant;

use log::{error, info};
use protobuf::{parse_from_bytes, Message};

use crate::config::{Config, RecoveryMode};
use crate::consistency::ConsistencyChecker;
use crate::event_listener::EventListener;
use crate::file_pipe_log::debug::LogItemReader;
<<<<<<< HEAD
use crate::file_pipe_log::{DefaultFileSystem, FilePipeLog, FilePipeLogBuilder};
use crate::file_system::FileSystem;
=======
use crate::file_pipe_log::{DefaultMachineFactory, FilePipeLog, FilePipeLogBuilder};
>>>>>>> b9843724
use crate::log_batch::{Command, LogBatch, MessageExt};
use crate::memtable::{EntryIndex, MemTableAccessor, MemTableRecoverContext};
use crate::metrics::*;
use crate::pipe_log::{FileBlockHandle, FileId, LogQueue, PipeLog};
use crate::purge::{PurgeHook, PurgeManager};
use crate::write_barrier::{WriteBarrier, Writer};
use crate::{Error, GlobalStats, Result};

pub struct Engine<F = DefaultFileSystem, P = FilePipeLog<F>>
where
    F: FileSystem,
    P: PipeLog,
{
    cfg: Arc<Config>,
    listeners: Vec<Arc<dyn EventListener>>,

    stats: Arc<GlobalStats>,
    memtables: MemTableAccessor,
    pipe_log: Arc<P>,
    purge_manager: PurgeManager<P>,

    write_barrier: WriteBarrier<LogBatch, Result<FileBlockHandle>>,

    _phantom: PhantomData<F>,
}

impl Engine<DefaultFileSystem, FilePipeLog<DefaultFileSystem>> {
    pub fn open(cfg: Config) -> Result<Engine<DefaultFileSystem, FilePipeLog<DefaultFileSystem>>> {
        Self::open_with_listeners(cfg, vec![])
    }

    pub fn open_with_listeners(
        cfg: Config,
        listeners: Vec<Arc<dyn EventListener>>,
    ) -> Result<Engine<DefaultFileSystem, FilePipeLog<DefaultFileSystem>>> {
        Self::open_with(cfg, Arc::new(DefaultFileSystem), listeners)
    }
}

impl<F> Engine<F, FilePipeLog<F>>
where
    F: FileSystem,
{
    pub fn open_with_file_system(
        cfg: Config,
        file_system: Arc<F>,
    ) -> Result<Engine<F, FilePipeLog<F>>> {
        Self::open_with(cfg, file_system, vec![])
    }

    pub fn open_with(
        mut cfg: Config,
        file_system: Arc<F>,
        mut listeners: Vec<Arc<dyn EventListener>>,
    ) -> Result<Engine<F, FilePipeLog<F>>> {
        cfg.sanitize()?;
        listeners.push(Arc::new(PurgeHook::new()) as Arc<dyn EventListener>);

        let start = Instant::now();
        let mut builder = FilePipeLogBuilder::new(cfg.clone(), file_system, listeners.clone());
        builder.scan()?;
        let (append, rewrite) =
            builder.recover(&DefaultMachineFactory::<MemTableRecoverContext>::default())?;
        let pipe_log = Arc::new(builder.finish()?);
        rewrite.merge_append_context(append);
        let (memtables, stats) = rewrite.finish();
        info!("Recovering raft logs takes {:?}", start.elapsed());

        let cfg = Arc::new(cfg);
        let purge_manager = PurgeManager::new(
            cfg.clone(),
            memtables.clone(),
            pipe_log.clone(),
            stats.clone(),
            listeners.clone(),
        );

        Ok(Self {
            cfg,
            listeners,
            stats,
            memtables,
            pipe_log,
            purge_manager,
            write_barrier: Default::default(),
            _phantom: PhantomData,
        })
    }
}

impl<F, P> Engine<F, P>
where
    F: FileSystem,
    P: PipeLog,
{
    /// Writes the content of `log_batch` into the engine and returns written
    /// bytes. If `sync` is true, the write will be followed by a call to
    /// `fdatasync` on the log file.
    pub fn write(&self, log_batch: &mut LogBatch, mut sync: bool) -> Result<usize> {
        let start = Instant::now();
        let len = log_batch.finish_populate(self.cfg.batch_compression_threshold.0 as usize)?;
        let block_handle = {
            let mut writer = Writer::new(log_batch, sync, start);
            if let Some(mut group) = self.write_barrier.enter(&mut writer) {
                let now = Instant::now();
                let _t = StopWatch::new_with(&ENGINE_WRITE_LEADER_DURATION_HISTOGRAM, now);
                for writer in group.iter_mut() {
                    ENGINE_WRITE_PREPROCESS_DURATION_HISTOGRAM.observe(
                        now.saturating_duration_since(writer.start_time)
                            .as_secs_f64(),
                    );
                    sync |= writer.sync;
                    let log_batch = writer.get_payload();
                    let res = if !log_batch.is_empty() {
                        self.pipe_log
                            .append(LogQueue::Append, log_batch.encoded_bytes())
                    } else {
                        // TODO(tabokie): use Option<FileBlockHandle> instead.
                        Ok(FileBlockHandle {
                            id: FileId::new(LogQueue::Append, 0),
                            offset: 0,
                            len: 0,
                        })
                    };
                    writer.set_output(res);
                }
                if let Err(e) = self.pipe_log.maybe_sync(LogQueue::Append, sync) {
                    panic!(
                        "Cannot sync {:?} queue due to IO error: {}",
                        LogQueue::Append,
                        e
                    );
                }
            }
            writer.finish()?
        };

        let mut now = Instant::now();
        if len > 0 {
            log_batch.finish_write(block_handle);
            self.memtables.apply_append_writes(log_batch.drain());
            for listener in &self.listeners {
                listener.post_apply_memtables(block_handle.id);
            }
            let end = Instant::now();
            ENGINE_WRITE_APPLY_DURATION_HISTOGRAM
                .observe(end.saturating_duration_since(now).as_secs_f64());
            now = end;
        }
        ENGINE_WRITE_DURATION_HISTOGRAM.observe(now.saturating_duration_since(start).as_secs_f64());
        ENGINE_WRITE_SIZE_HISTOGRAM.observe(len as f64);
        Ok(len)
    }

    /// Synchronizes the Raft engine.
    pub fn sync(&self) -> Result<()> {
        // TODO(tabokie): use writer.
        self.pipe_log.maybe_sync(LogQueue::Append, true)
    }

    pub fn get_message<S: Message>(&self, region_id: u64, key: &[u8]) -> Result<Option<S>> {
        let _t = StopWatch::new(&ENGINE_READ_MESSAGE_DURATION_HISTOGRAM);
        if let Some(memtable) = self.memtables.get(region_id) {
            if let Some(value) = memtable.read().get(key) {
                return Ok(Some(parse_from_bytes(&value)?));
            }
        }
        Ok(None)
    }

    pub fn get_entry<M: MessageExt>(
        &self,
        region_id: u64,
        log_idx: u64,
    ) -> Result<Option<M::Entry>> {
        let _t = StopWatch::new(&ENGINE_READ_ENTRY_DURATION_HISTOGRAM);
        if let Some(memtable) = self.memtables.get(region_id) {
            if let Some(idx) = memtable.read().get_entry(log_idx) {
                ENGINE_READ_ENTRY_COUNT_HISTOGRAM.observe(1.0);
                return Ok(Some(read_entry_from_file::<M, _>(
                    self.pipe_log.as_ref(),
                    &idx,
                )?));
            }
        }
        Ok(None)
    }

    /// Purges expired logs files and returns a set of Raft group ids that need
    /// to be compacted.
    pub fn purge_expired_files(&self) -> Result<Vec<u64>> {
        // TODO: Move this to a dedicated thread.
        self.stats.flush_metrics();
        self.purge_manager.purge_expired_files()
    }

    /// Returns count of fetched entries.
    pub fn fetch_entries_to<M: MessageExt>(
        &self,
        region_id: u64,
        begin: u64,
        end: u64,
        max_size: Option<usize>,
        vec: &mut Vec<M::Entry>,
    ) -> Result<usize> {
        let _t = StopWatch::new(&ENGINE_READ_ENTRY_DURATION_HISTOGRAM);
        if let Some(memtable) = self.memtables.get(region_id) {
            let mut ents_idx: Vec<EntryIndex> = Vec::with_capacity((end - begin) as usize);
            memtable
                .read()
                .fetch_entries_to(begin, end, max_size, &mut ents_idx)?;
            for i in ents_idx.iter() {
                vec.push(read_entry_from_file::<M, _>(self.pipe_log.as_ref(), i)?);
            }
            ENGINE_READ_ENTRY_COUNT_HISTOGRAM.observe(ents_idx.len() as f64);
            return Ok(ents_idx.len());
        }
        Ok(0)
    }

    pub fn first_index(&self, region_id: u64) -> Option<u64> {
        if let Some(memtable) = self.memtables.get(region_id) {
            return memtable.read().first_index();
        }
        None
    }

    pub fn last_index(&self, region_id: u64) -> Option<u64> {
        if let Some(memtable) = self.memtables.get(region_id) {
            return memtable.read().last_index();
        }
        None
    }

    /// Deletes log entries before `index` in the specified Raft group. Returns
    /// the number of deleted entries.
    pub fn compact_to(&self, region_id: u64, index: u64) -> u64 {
        let first_index = match self.first_index(region_id) {
            Some(index) => index,
            None => return 0,
        };

        let mut log_batch = LogBatch::default();
        log_batch.add_command(region_id, Command::Compact { index });
        if let Err(e) = self.write(&mut log_batch, false) {
            error!("Failed to write Compact command: {}", e);
        }

        self.first_index(region_id).unwrap_or(index) - first_index
    }

    pub fn raft_groups(&self) -> Vec<u64> {
        self.memtables.fold(vec![], |mut v, m| {
            v.push(m.region_id());
            v
        })
    }

    // For testing.
    pub fn file_span(&self, queue: LogQueue) -> (u64, u64) {
        self.pipe_log.file_span(queue)
    }

    pub fn get_used_size(&self) -> usize {
        self.pipe_log.total_size(LogQueue::Append) + self.pipe_log.total_size(LogQueue::Rewrite)
    }
}

impl Engine<DefaultFileSystem, FilePipeLog<DefaultFileSystem>> {
    pub fn consistency_check(path: &Path) -> Result<Vec<(u64, u64)>> {
        Self::consistency_check_with_file_system(path, Arc::new(DefaultFileSystem))
    }

<<<<<<< HEAD
    pub fn unsafe_truncate(
        path: &Path,
        mode: &str,
        queue: Option<LogQueue>,
        raft_groups: &[u64],
    ) -> Result<()> {
        Self::unsafe_truncate_with_file_system(
            path,
            mode,
            queue,
            raft_groups,
            Arc::new(DefaultFileSystem),
        )
=======
    #[cfg(feature = "scripting")]
    pub fn unsafe_repair(path: &Path, queue: Option<LogQueue>, script: String) -> Result<()> {
        Self::unsafe_repair_with_file_builder(path, queue, script, Arc::new(DefaultFileBuilder))
>>>>>>> b9843724
    }

    pub fn dump(path: &Path) -> Result<LogItemReader<DefaultFileSystem>> {
        Self::dump_with_file_system(path, Arc::new(DefaultFileSystem))
    }
}

impl<F> Engine<F, FilePipeLog<F>>
where
    F: FileSystem,
{
<<<<<<< HEAD
    /// Returns a list of corrupted Raft groups, including their ids and last valid
    /// log index. Head or tail corruption cannot be detected.
    pub fn consistency_check_with_file_system(
=======
    /// Returns a list of corrupted Raft groups, including their ids and last
    /// valid log index. Head or tail corruption cannot be detected.
    pub fn consistency_check_with_file_builder(
>>>>>>> b9843724
        path: &Path,
        file_system: Arc<F>,
    ) -> Result<Vec<(u64, u64)>> {
        if !path.exists() {
            return Err(Error::InvalidArgument(format!(
                "raft-engine directory '{}' does not exist.",
                path.to_str().unwrap()
            )));
        }

        let cfg = Config {
            dir: path.to_str().unwrap().to_owned(),
            recovery_mode: RecoveryMode::TolerateAnyCorruption,
            ..Default::default()
        };
        let mut builder = FilePipeLogBuilder::new(cfg, file_system, Vec::new());
        builder.scan()?;
        let (append, rewrite) =
            builder.recover(&DefaultMachineFactory::<ConsistencyChecker>::default())?;
        let mut map = rewrite.finish();
        for (id, index) in append.finish() {
            map.entry(id).or_insert(index);
        }
        let mut list: Vec<(u64, u64)> = map.into_iter().collect();
        list.sort_unstable();
        Ok(list)
    }

<<<<<<< HEAD
    /// Truncates Raft groups to remove possible corruptions.
    #[allow(unused_variables)]
    pub fn unsafe_truncate_with_file_system(
=======
    #[cfg(feature = "scripting")]
    pub fn unsafe_repair_with_file_builder(
>>>>>>> b9843724
        path: &Path,
        queue: Option<LogQueue>,
<<<<<<< HEAD
        raft_groups: &[u64],
        file_system: Arc<F>,
=======
        script: String,
        file_builder: Arc<B>,
>>>>>>> b9843724
    ) -> Result<()> {
        use crate::file_pipe_log::ReplayMachine;

        if !path.exists() {
            return Err(Error::InvalidArgument(format!(
                "raft-engine directory '{}' does not exist.",
                path.to_str().unwrap()
            )));
        }

        let cfg = Config {
            dir: path.to_str().unwrap().to_owned(),
            recovery_mode: RecoveryMode::TolerateAnyCorruption,
            ..Default::default()
        };

        let mut builder = FilePipeLogBuilder::new(cfg, file_builder.clone(), Vec::new());
        builder.scan()?;
        let factory = crate::filter::RhaiFilterMachineFactory::from_script(script);
        let mut machine = None;
        if queue.is_none() || queue.unwrap() == LogQueue::Append {
            machine = Some(builder.recover_queue(LogQueue::Append, &factory, 1)?);
        }
        if queue.is_none() || queue.unwrap() == LogQueue::Rewrite {
            let machine2 = builder.recover_queue(LogQueue::Rewrite, &factory, 1)?;
            if let Some(machine) = &mut machine {
                machine.merge(machine2, LogQueue::Rewrite)?;
            }
        }
        if let Some(machine) = machine {
            machine.finish(file_builder.as_ref(), path)?;
        }
        Ok(())
    }

    /// Dumps all operations.
    pub fn dump_with_file_system(path: &Path, file_system: Arc<F>) -> Result<LogItemReader<F>> {
        if !path.exists() {
            return Err(Error::InvalidArgument(format!(
                "raft-engine directory or file '{}' does not exist.",
                path.to_str().unwrap()
            )));
        }

        if path.is_dir() {
            LogItemReader::new_directory_reader(file_system, path)
        } else {
            LogItemReader::new_file_reader(file_system, path)
        }
    }
}

pub(crate) fn read_entry_from_file<M, P>(pipe_log: &P, ent_idx: &EntryIndex) -> Result<M::Entry>
where
    M: MessageExt,
    P: PipeLog,
{
    let buf = pipe_log.read_bytes(ent_idx.entries.unwrap())?;
    let e = LogBatch::parse_entry::<M>(&buf, ent_idx)?;
    assert_eq!(M::index(&e), ent_idx.index);
    Ok(e)
}

pub(crate) fn read_entry_bytes_from_file<P>(pipe_log: &P, ent_idx: &EntryIndex) -> Result<Vec<u8>>
where
    P: PipeLog,
{
    let entries_buf = pipe_log.read_bytes(ent_idx.entries.unwrap())?;
    LogBatch::parse_entry_bytes(&entries_buf, ent_idx)
}

#[cfg(test)]
mod tests {
    use super::*;
    use crate::file_pipe_log::{FileNameExt, LogFd};
    use crate::file_system::{Handle, LowExt, ReadExt, WriteExt};
    use crate::test_util::{generate_entries, PanicGuard};
    use crate::util::ReadableSize;
    use kvproto::raft_serverpb::RaftLocalState;
    use raft::eraftpb::Entry;
    use std::io::{Read, Result, Result as IoResult, Seek, SeekFrom, Write};
    use std::path::PathBuf;

    type RaftLogEngine<F = DefaultFileSystem> = Engine<F>;
    impl<F: FileSystem> RaftLogEngine<F> {
        fn append(&self, rid: u64, start_index: u64, end_index: u64, data: Option<&[u8]>) {
            let entries = generate_entries(start_index, end_index, data);
            if !entries.is_empty() {
                let mut batch = LogBatch::default();
                batch.add_entries::<Entry>(rid, &entries).unwrap();
                batch
                    .put_message(
                        rid,
                        b"last_index".to_vec(),
                        &RaftLocalState {
                            last_index: entries[entries.len() - 1].index,
                            ..Default::default()
                        },
                    )
                    .unwrap();
                self.write(&mut batch, true).unwrap();
            }
        }

        fn get(&self, rid: u64, key: &[u8]) -> Option<Vec<u8>> {
            if let Some(memtable) = self.memtables.get(rid) {
                if let Some(value) = memtable.read().get(key) {
                    return Some(value);
                }
            }
            None
        }

        fn clean(&self, rid: u64) {
            let mut log_batch = LogBatch::default();
            log_batch.add_command(rid, Command::Clean);
            self.write(&mut log_batch, true).unwrap();
        }

        fn decode_last_index(&self, rid: u64) -> Option<u64> {
            self.get_message::<RaftLocalState>(rid, b"last_index")
                .unwrap()
                .map(|s| s.last_index)
        }

        fn reopen(self) -> Self {
            let cfg: Config = self.cfg.as_ref().clone();
            let file_system = self.pipe_log.file_system();
            let mut listeners = self.listeners.clone();
            listeners.pop();
            drop(self);
            RaftLogEngine::open_with(cfg, file_system, listeners).unwrap()
        }

        fn scan<F1: Fn(u64, LogQueue, &[u8])>(&self, rid: u64, start: u64, end: u64, reader: F1) {
            let mut entries = Vec::new();
            self.fetch_entries_to::<Entry>(
                rid,
                self.first_index(rid).unwrap(),
                self.last_index(rid).unwrap() + 1,
                None,
                &mut entries,
            )
            .unwrap();
            assert_eq!(entries.first().unwrap().index, start);
            assert_eq!(
                entries.last().unwrap().index,
                self.decode_last_index(rid).unwrap()
            );
            assert_eq!(entries.last().unwrap().index + 1, end);
            for e in entries.iter() {
                let entry_index = self
                    .memtables
                    .get(rid)
                    .unwrap()
                    .read()
                    .get_entry(e.index)
                    .unwrap();
                assert_eq!(&self.get_entry::<Entry>(rid, e.index).unwrap().unwrap(), e);
                reader(e.index, entry_index.entries.unwrap().id.queue, &e.data);
            }
        }
    }

    struct ObfuscatedFile<F> {
        inner: F,
        offset: u64,
    }

    impl<F: Write> Write for ObfuscatedFile<F> {
        fn write(&mut self, buf: &[u8]) -> IoResult<usize> {
            let mut new_buf = buf.to_owned();
            for c in &mut new_buf {
                *c = c.wrapping_add(1);
            }
            let len = self.inner.write(&new_buf)?;
            self.offset += len as u64;
            Ok(len)
        }

        fn flush(&mut self) -> IoResult<()> {
            self.inner.flush()
        }
    }

    impl<F: Read> Read for ObfuscatedFile<F> {
        fn read(&mut self, buf: &mut [u8]) -> IoResult<usize> {
            let len = self.inner.read(buf)?;
            for c in buf {
                *c = c.wrapping_sub(1);
            }
            self.offset += len as u64;
            Ok(len)
        }
    }

    impl<F: Seek> Seek for ObfuscatedFile<F> {
        fn seek(&mut self, pos: SeekFrom) -> IoResult<u64> {
            self.offset = self.inner.seek(pos)?;
            Ok(self.offset)
        }
    }

    struct ObfuscatedFileBuilder;

    impl FileBuilder for ObfuscatedFileBuilder {
        type Reader<R: Seek + Read + Send> = ObfuscatedFile<R>;
        type Writer<W: Seek + Write + Send> = ObfuscatedFile<W>;

        fn build_reader<R>(&self, _path: &Path, inner: R) -> Result<Self::Reader<R>>
        where
            R: Seek + Read + Send,
        {
            Ok(ObfuscatedFile { inner, offset: 0 })
        }

        fn build_writer<W>(&self, _path: &Path, inner: W, _create: bool) -> Result<Self::Writer<W>>
        where
            W: Seek + Write + Send,
        {
            Ok(ObfuscatedFile { inner, offset: 0 })
        }
    }

    #[test]
    fn test_empty_engine() {
        let dir = tempfile::Builder::new()
            .prefix("test_empty_engine")
            .tempdir()
            .unwrap();
        let mut sub_dir = PathBuf::from(dir.as_ref());
        sub_dir.push("raft-engine");
        let cfg = Config {
            dir: sub_dir.to_str().unwrap().to_owned(),
            ..Default::default()
        };
        RaftLogEngine::open_with_file_builder(cfg, Arc::new(ObfuscatedFileBuilder)).unwrap();
    }

    #[test]
    fn test_get_entry() {
        let normal_batch_size = 10;
        let compressed_batch_size = 5120;
        for &entry_size in &[normal_batch_size, compressed_batch_size] {
            let dir = tempfile::Builder::new()
                .prefix("test_get_entry")
                .tempdir()
                .unwrap();
            let cfg = Config {
                dir: dir.path().to_str().unwrap().to_owned(),
                target_file_size: ReadableSize(1),
                ..Default::default()
            };

            let engine =
                RaftLogEngine::open_with_file_builder(cfg.clone(), Arc::new(ObfuscatedFileBuilder))
                    .unwrap();
            let data = vec![b'x'; entry_size];
            for i in 10..20 {
                let rid = i;
                let index = i;
                engine.append(rid, index, index + 2, Some(&data));
            }
            for i in 10..20 {
                let rid = i;
                let index = i;
                engine.scan(rid, index, index + 2, |_, q, d| {
                    assert_eq!(q, LogQueue::Append);
                    assert_eq!(d, &data);
                });
            }

            // Recover the engine.
            let engine = engine.reopen();
            for i in 10..20 {
                let rid = i;
                let index = i;
                engine.scan(rid, index, index + 2, |_, q, d| {
                    assert_eq!(q, LogQueue::Append);
                    assert_eq!(d, &data);
                });
            }
        }
    }

    #[test]
    fn test_clean_raft_group() {
        fn run_steps(steps: &[Option<(u64, u64)>]) {
            let rid = 1;
            let data = vec![b'x'; 1024];

            for rewrite_step in 1..=steps.len() {
                for exit_purge in [None, Some(1), Some(2)] {
                    let _guard = PanicGuard::with_prompt(format!(
                        "case: [{:?}, {}, {:?}]",
                        steps, rewrite_step, exit_purge
                    ));
                    let dir = tempfile::Builder::new()
                        .prefix("test_clean_raft_group")
                        .tempdir()
                        .unwrap();
                    let cfg = Config {
                        dir: dir.path().to_str().unwrap().to_owned(),
                        target_file_size: ReadableSize(1),
                        ..Default::default()
                    };
                    let engine = RaftLogEngine::open_with_file_builder(
                        cfg.clone(),
                        Arc::new(ObfuscatedFileBuilder),
                    )
                    .unwrap();

                    for (i, step) in steps.iter().enumerate() {
                        if let Some((start, end)) = *step {
                            engine.append(rid, start, end, Some(&data));
                        } else {
                            engine.clean(rid);
                        }
                        if i + 1 == rewrite_step {
                            engine
                                .purge_manager
                                .must_rewrite_append_queue(None, exit_purge);
                        }
                    }

                    let engine = engine.reopen();
                    if let Some((start, end)) = *steps.last().unwrap() {
                        engine.scan(rid, start, end, |_, _, d| {
                            assert_eq!(d, &data);
                        });
                    } else {
                        assert!(engine.raft_groups().is_empty());
                    }

                    engine.purge_manager.must_rewrite_append_queue(None, None);
                    let engine = engine.reopen();
                    if let Some((start, end)) = *steps.last().unwrap() {
                        engine.scan(rid, start, end, |_, _, d| {
                            assert_eq!(d, &data);
                        });
                    } else {
                        assert!(engine.raft_groups().is_empty());
                    }
                }
            }
        }

        run_steps(&[Some((1, 5)), None, Some((2, 6)), None, Some((3, 7)), None]);
        run_steps(&[Some((1, 5)), None, Some((2, 6)), None, Some((3, 7))]);
        run_steps(&[Some((1, 5)), None, Some((2, 6)), None]);
        run_steps(&[Some((1, 5)), None, Some((2, 6))]);
        run_steps(&[Some((1, 5)), None]);
    }

    #[test]
    fn test_delete_key_value() {
        let dir = tempfile::Builder::new()
            .prefix("test_delete_key_value")
            .tempdir()
            .unwrap();
        let cfg = Config {
            dir: dir.path().to_str().unwrap().to_owned(),
            target_file_size: ReadableSize(1),
            ..Default::default()
        };
        let rid = 1;
        let key = b"key".to_vec();
        let (v1, v2) = (b"v1".to_vec(), b"v2".to_vec());
        let mut batch_1 = LogBatch::default();
        batch_1.put(rid, key.clone(), v1);
        let mut batch_2 = LogBatch::default();
        batch_2.put(rid, key.clone(), v2.clone());
        let mut delete_batch = LogBatch::default();
        delete_batch.delete(rid, key.clone());

        // put | delete
        //     ^ rewrite
        let engine =
            RaftLogEngine::open_with_file_builder(cfg, Arc::new(ObfuscatedFileBuilder)).unwrap();
        engine.write(&mut batch_1.clone(), true).unwrap();
        engine.purge_manager.must_rewrite_append_queue(None, None);
        engine.write(&mut delete_batch.clone(), true).unwrap();
        let engine = engine.reopen();
        assert_eq!(engine.get(rid, &key), None);
        // Incomplete purge.
        engine.write(&mut batch_1.clone(), true).unwrap();
        engine
            .purge_manager
            .must_rewrite_append_queue(None, Some(2));
        engine.write(&mut delete_batch.clone(), true).unwrap();
        let engine = engine.reopen();
        assert_eq!(engine.get(rid, &key), None);

        // TODO: Preserve kv tombstone during rewrite and activate this test case.
        // put | delete |
        //              ^ rewrite
        // let engine = engine.reopen();
        // engine.write(&mut batch_1.clone(), true).unwrap();
        // engine.write(&mut delete_batch.clone(), true).unwrap();
        // engine.purge_manager.must_rewrite_append_queue(None, None);
        // let engine = engine.reopen();
        // assert_eq!(engine.get(rid, &key), None);

        // put | delete | put
        //     ^ rewrite
        let engine = engine.reopen();
        engine.write(&mut batch_1.clone(), true).unwrap();
        engine.purge_manager.must_rewrite_append_queue(None, None);
        engine.write(&mut delete_batch.clone(), true).unwrap();
        engine.write(&mut batch_2.clone(), true).unwrap();
        let engine = engine.reopen();
        assert_eq!(engine.get(rid, &key).unwrap(), v2);
        // Incomplete purge.
        engine.write(&mut batch_1.clone(), true).unwrap();
        engine
            .purge_manager
            .must_rewrite_append_queue(None, Some(2));
        engine.write(&mut delete_batch.clone(), true).unwrap();
        engine.write(&mut batch_2.clone(), true).unwrap();
        let engine = engine.reopen();
        assert_eq!(engine.get(rid, &key).unwrap(), v2);

        // put | delete | put
        //              ^ rewrite
        let engine = engine.reopen();
        engine.write(&mut batch_1.clone(), true).unwrap();
        engine.write(&mut delete_batch.clone(), true).unwrap();
        engine.purge_manager.must_rewrite_append_queue(None, None);
        engine.write(&mut batch_2.clone(), true).unwrap();
        let engine = engine.reopen();
        assert_eq!(engine.get(rid, &key).unwrap(), v2);
        // Incomplete purge.
        engine.write(&mut batch_1.clone(), true).unwrap();
        engine.write(&mut delete_batch.clone(), true).unwrap();
        engine
            .purge_manager
            .must_rewrite_append_queue(None, Some(2));
        engine.write(&mut batch_2.clone(), true).unwrap();
        let engine = engine.reopen();
        assert_eq!(engine.get(rid, &key).unwrap(), v2);

        // put | delete | put |
        //                    ^ rewrite
        let engine = engine.reopen();
        engine.write(&mut batch_1.clone(), true).unwrap();
        engine.write(&mut delete_batch.clone(), true).unwrap();
        engine.write(&mut batch_2.clone(), true).unwrap();
        engine.purge_manager.must_rewrite_append_queue(None, None);
        let engine = engine.reopen();
        assert_eq!(engine.get(rid, &key).unwrap(), v2);
        // Incomplete purge.
        let engine = engine.reopen();
        engine.write(&mut batch_1.clone(), true).unwrap();
        engine.write(&mut delete_batch.clone(), true).unwrap();
        engine.write(&mut batch_2.clone(), true).unwrap();
        engine
            .purge_manager
            .must_rewrite_append_queue(None, Some(2));
        let engine = engine.reopen();
        assert_eq!(engine.get(rid, &key).unwrap(), v2);
    }

    #[test]
    fn test_compact_raft_group() {
        let dir = tempfile::Builder::new()
            .prefix("test_compact_raft_group")
            .tempdir()
            .unwrap();
        let cfg = Config {
            dir: dir.path().to_str().unwrap().to_owned(),
            target_file_size: ReadableSize(1),
            ..Default::default()
        };
        let engine =
            RaftLogEngine::open_with_file_builder(cfg, Arc::new(ObfuscatedFileBuilder)).unwrap();
        let data = vec![b'x'; 1024];

        // rewrite:[1  ..10]
        // append:   [5..10]
        let mut rid = 7;
        engine.append(rid, 1, 10, Some(&data));
        // Files are not purged.
        engine
            .purge_manager
            .must_rewrite_append_queue(None, Some(2));
        let mut compact_log = LogBatch::default();
        compact_log.add_command(rid, Command::Compact { index: 5 });
        engine.write(&mut compact_log, true).unwrap();
        let engine = engine.reopen();
        engine.scan(rid, 5, 10, |_, q, d| {
            assert_eq!(q, LogQueue::Append);
            assert_eq!(d, &data);
        });

        // rewrite:   [20..25]
        // append: [10   ..25]
        rid += 1;
        engine.append(rid, 5, 15, Some(&data));
        let mut compact_log = LogBatch::default();
        compact_log.add_command(rid, Command::Compact { index: 10 });
        engine.write(&mut compact_log, true).unwrap();
        engine.append(rid, 15, 25, Some(&data));
        // Files are not purged.
        engine
            .purge_manager
            .must_rewrite_append_queue(None, Some(2));
        // Simulate loss of buffered write.
        let mut compact_log = LogBatch::default();
        compact_log.add_command(rid, Command::Compact { index: 20 });
        engine.memtables.apply_append_writes(compact_log.drain());
        engine.purge_manager.must_rewrite_rewrite_queue();
        let engine = engine.reopen();
        engine.scan(rid, 10, 25, |_, q, d| {
            assert_eq!(q, LogQueue::Append);
            assert_eq!(d, &data);
        });
        // rewrite: [20..25][10..25]
        // append: [10..25]
        engine
            .purge_manager
            .must_rewrite_append_queue(None, Some(2));
        let engine = engine.reopen();
        engine.scan(rid, 10, 25, |_, q, d| {
            assert_eq!(q, LogQueue::Append);
            assert_eq!(d, &data);
        });

        // rewrite:[10..15][15  ..25]
        // append:           [20..25]
        rid += 1;
        engine.append(rid, 5, 15, Some(&data));
        let mut compact_log = LogBatch::default();
        compact_log.add_command(rid, Command::Compact { index: 10 });
        engine.write(&mut compact_log, true).unwrap();
        engine.purge_manager.must_rewrite_append_queue(None, None);
        engine.append(rid, 15, 25, Some(&data));
        engine
            .purge_manager
            .must_rewrite_append_queue(None, Some(2));
        let mut compact_log = LogBatch::default();
        compact_log.add_command(rid, Command::Compact { index: 20 });
        engine.write(&mut compact_log, true).unwrap();
        let engine = engine.reopen();
        engine.scan(rid, 20, 25, |_, q, d| {
            assert_eq!(q, LogQueue::Append);
            assert_eq!(d, &data);
        });

        // rewrite:[1..5] [10..15]
        // append:        [10..15]
        rid += 1;
        engine.append(rid, 1, 5, Some(&data));
        engine.purge_manager.must_rewrite_append_queue(None, None);
        engine.append(rid, 5, 15, Some(&data));
        let mut compact_log = LogBatch::default();
        compact_log.add_command(rid, Command::Compact { index: 10 });
        engine.write(&mut compact_log, true).unwrap();
        // Files are not purged.
        engine
            .purge_manager
            .must_rewrite_append_queue(None, Some(2));
        let engine = engine.reopen();
        engine.scan(rid, 10, 15, |_, q, d| {
            assert_eq!(q, LogQueue::Append);
            assert_eq!(d, &data);
        });
    }

    #[test]
    fn test_purge_triggered_by_compact() {
        let dir = tempfile::Builder::new()
            .prefix("test_purge_triggered_by_compact")
            .tempdir()
            .unwrap();
        let cfg = Config {
            dir: dir.path().to_str().unwrap().to_owned(),
            target_file_size: ReadableSize::kb(5),
            purge_threshold: ReadableSize::kb(150),
            ..Default::default()
        };

        let engine =
            RaftLogEngine::open_with_file_builder(cfg, Arc::new(ObfuscatedFileBuilder)).unwrap();
        let data = vec![b'x'; 1024];
        for index in 0..100 {
            engine.append(1, index, index + 1, Some(&data));
        }

        // GC all log entries. Won't trigger purge because total size is not enough.
        let count = engine.compact_to(1, 100);
        assert_eq!(count, 100);
        assert!(!engine
            .purge_manager
            .needs_rewrite_log_files(LogQueue::Append));

        // Append more logs to make total size greater than `purge_threshold`.
        for index in 100..250 {
            engine.append(1, index, index + 1, Some(&data));
        }

        // GC first 101 log entries.
        assert_eq!(engine.compact_to(1, 101), 1);
        // Needs to purge because the total size is greater than `purge_threshold`.
        assert!(engine
            .purge_manager
            .needs_rewrite_log_files(LogQueue::Append));

        let old_min_file_seq = engine.file_span(LogQueue::Append).0;
        let will_force_compact = engine.purge_expired_files().unwrap();
        let new_min_file_seq = engine.file_span(LogQueue::Append).0;
        // Some entries are rewritten.
        assert!(new_min_file_seq > old_min_file_seq);
        // No regions need to be force compacted because the threshold is not reached.
        assert!(will_force_compact.is_empty());
        // After purge, entries and raft state are still available.
        assert!(engine.get_entry::<Entry>(1, 101).unwrap().is_some());

        assert_eq!(engine.compact_to(1, 102), 1);
        // Needs to purge because the total size is greater than `purge_threshold`.
        assert!(engine
            .purge_manager
            .needs_rewrite_log_files(LogQueue::Append));
        let will_force_compact = engine.purge_expired_files().unwrap();
        // The region needs to be force compacted because the threshold is reached.
        assert!(!will_force_compact.is_empty());
        assert_eq!(will_force_compact[0], 1);
    }

    #[test]
    fn test_rewrite_and_recover() {
        let dir = tempfile::Builder::new()
            .prefix("test_rewrite_and_recover")
            .tempdir()
            .unwrap();
        let cfg = Config {
            dir: dir.path().to_str().unwrap().to_owned(),
            target_file_size: ReadableSize::kb(5),
            purge_threshold: ReadableSize::kb(80),
            ..Default::default()
        };
        let engine =
            RaftLogEngine::open_with_file_builder(cfg, Arc::new(ObfuscatedFileBuilder)).unwrap();
        let data = vec![b'x'; 1024];

        // Put 100 entries into 10 regions.
        for index in 1..=10 {
            for rid in 1..=10 {
                engine.append(rid, index, index + 1, Some(&data));
            }
        }

        // The engine needs purge, and all old entries should be rewritten.
        assert!(engine
            .purge_manager
            .needs_rewrite_log_files(LogQueue::Append));
        assert!(engine.purge_expired_files().unwrap().is_empty());
        assert!(engine.file_span(LogQueue::Append).0 > 1);

        let rewrite_file_size = engine.pipe_log.total_size(LogQueue::Rewrite);
        assert!(rewrite_file_size > 59); // The rewrite queue isn't empty.

        // All entries should be available.
        for rid in 1..=10 {
            engine.scan(rid, 1, 11, |_, _, d| {
                assert_eq!(d, &data);
            });
        }

        // Recover with rewrite queue and append queue.
        let cleaned_region_ids = engine.memtables.cleaned_region_ids();

        let engine = engine.reopen();
        assert_eq!(engine.memtables.cleaned_region_ids(), cleaned_region_ids);

        for rid in 1..=10 {
            engine.scan(rid, 1, 11, |_, _, d| {
                assert_eq!(d, &data);
            });
        }

        // Rewrite again to check the rewrite queue is healthy.
        for index in 11..=20 {
            for rid in 1..=10 {
                engine.append(rid, index, index + 1, Some(&data));
            }
        }

        assert!(engine
            .purge_manager
            .needs_rewrite_log_files(LogQueue::Append));
        assert!(engine.purge_expired_files().unwrap().is_empty());
    }

    #[test]
    fn test_empty_protobuf_message() {
        let dir = tempfile::Builder::new()
            .prefix("test_empty_protobuf_message")
            .tempdir()
            .unwrap();
        let cfg = Config {
            dir: dir.path().to_str().unwrap().to_owned(),
            ..Default::default()
        };
        let engine =
            RaftLogEngine::open_with_file_builder(cfg, Arc::new(ObfuscatedFileBuilder)).unwrap();

        let mut log_batch = LogBatch::default();
        let empty_entry = Entry::new();
        assert_eq!(empty_entry.compute_size(), 0);
        log_batch
            .add_entries::<Entry>(0, &[empty_entry.clone()])
            .unwrap();
        engine.write(&mut log_batch, false).unwrap();
        let empty_state = RaftLocalState::new();
        assert_eq!(empty_state.compute_size(), 0);
        log_batch
            .put_message(1, b"key".to_vec(), &empty_state)
            .unwrap();
        engine.write(&mut log_batch, false).unwrap();
        log_batch
            .add_entries::<Entry>(2, &[empty_entry.clone()])
            .unwrap();
        log_batch
            .put_message(2, b"key".to_vec(), &empty_state)
            .unwrap();
        engine.write(&mut log_batch, true).unwrap();

        let engine = engine.reopen();
        assert_eq!(
            engine.get_entry::<Entry>(0, 0).unwrap().unwrap(),
            empty_entry
        );
        assert_eq!(
            engine.get_entry::<Entry>(2, 0).unwrap().unwrap(),
            empty_entry
        );
        assert_eq!(
            engine
                .get_message::<RaftLocalState>(1, b"key")
                .unwrap()
                .unwrap(),
            empty_state
        );
        assert_eq!(
            engine
                .get_message::<RaftLocalState>(2, b"key")
                .unwrap()
                .unwrap(),
            empty_state
        );
    }

    #[test]
<<<<<<< HEAD
    fn test_file_system() {
        use std::io::{Read, Result, Result as IoResult, Seek, SeekFrom, Write};

        struct TestFile {
            inner: Arc<LogFd>,
            offset: usize,
        }

        impl LowExt for TestFile {
            fn file_size(&self) -> IoResult<usize> {
                self.inner.file_size()
            }
        }

        impl ReadExt for TestFile {}

        impl WriteExt for TestFile {
            fn truncate(&self, offset: usize) -> IoResult<()> {
                self.inner.truncate(offset)
            }

            fn sync(&self) -> IoResult<()> {
                self.inner.sync()
            }

            fn allocate(&self, offset: usize, size: usize) -> IoResult<()> {
                self.inner.allocate(offset, size)
            }
        }

        impl Write for TestFile {
            fn write(&mut self, buf: &[u8]) -> IoResult<usize> {
                let mut new_buf = buf.to_owned();
                for c in &mut new_buf {
                    *c = c.wrapping_add(1);
                }
                let len = self.inner.write(self.offset, &new_buf)?;
                self.offset += len;
                Ok(len)
            }

            fn flush(&mut self) -> IoResult<()> {
                Ok(())
            }
        }

        impl Read for TestFile {
            fn read(&mut self, buf: &mut [u8]) -> IoResult<usize> {
                let len = self.inner.read(self.offset, buf)?;
                for c in buf {
                    *c = c.wrapping_sub(1);
                }
                self.offset += len;
                Ok(len)
            }
        }

        impl Seek for TestFile {
            fn seek(&mut self, pos: SeekFrom) -> IoResult<u64> {
                match pos {
                    SeekFrom::Start(offset) => self.offset = offset as usize,
                    SeekFrom::Current(i) => self.offset = (self.offset as i64 + i) as usize,
                    SeekFrom::End(i) => self.offset = (self.inner.file_size()? as i64 + i) as usize,
                }
                Ok(self.offset as u64)
            }
        }

        struct TestFileSystem;

        impl FileSystem for TestFileSystem {
            type Handle = LogFd;
            type Reader = TestFile;
            type Writer = TestFile;

            fn create<P: AsRef<Path>>(&self, path: P) -> Result<LogFd> {
                LogFd::create(path.as_ref())
            }

            fn open<P: AsRef<Path>>(&self, path: P) -> Result<LogFd> {
                LogFd::open(path.as_ref())
            }

            fn new_reader(&self, inner: Arc<LogFd>) -> Result<Self::Reader> {
                Ok(TestFile { inner, offset: 0 })
            }

            fn new_writer(&self, inner: Arc<LogFd>) -> Result<Self::Writer> {
                Ok(TestFile { inner, offset: 0 })
            }
        }

        let dir = tempfile::Builder::new()
            .prefix("test_file_system")
            .tempdir()
            .unwrap();
        let cfg = Config {
            dir: dir.path().to_str().unwrap().to_owned(),
            ..Default::default()
        };

        let engine = RaftLogEngine::open_with_file_system(cfg, Arc::new(TestFileSystem)).unwrap();
        let data = vec![b'x'; 128];
        for rid in 10..20 {
            let index = rid * 2;
            engine.append(rid, index, index + rid, Some(&data));
        }
        for rid in 10..20 {
            let index = rid * 2;
            engine.scan(rid, index, index + rid, |_, q, d| {
                assert_eq!(q, LogQueue::Append);
                assert_eq!(d, &data);
            });
        }
        let engine = engine.reopen();
        for rid in 10..20 {
            let index = rid * 2;
            engine.scan(rid, index, index + rid, |_, q, d| {
                assert_eq!(q, LogQueue::Append);
                assert_eq!(d, &data);
            });
        }
    }

    #[test]
=======
>>>>>>> b9843724
    fn test_dirty_recovery() {
        let dir = tempfile::Builder::new()
            .prefix("test_dirty_recovery")
            .tempdir()
            .unwrap();
        let cfg = Config {
            dir: dir.path().to_str().unwrap().to_owned(),
            ..Default::default()
        };
        let engine =
            RaftLogEngine::open_with_file_builder(cfg, Arc::new(ObfuscatedFileBuilder)).unwrap();
        let data = vec![b'x'; 1024];

        for rid in 1..21 {
            engine.append(rid, 1, 21, Some(&data));
        }

        // Create an unrelated sub-directory.
        std::fs::create_dir(dir.path().join(Path::new("random_dir"))).unwrap();
        // Create an unrelated file.
        let _f = std::fs::File::create(dir.path().join(Path::new("random_file"))).unwrap();

        let engine = engine.reopen();
        for rid in 1..21 {
            engine.scan(rid, 1, 21, |_, _, d| {
                assert_eq!(d, &data);
            });
        }
    }

    #[test]
    fn test_large_rewrite_batch() {
        let dir = tempfile::Builder::new()
            .prefix("test_large_rewrite_batch")
            .tempdir()
            .unwrap();
        let cfg = Config {
            dir: dir.path().to_str().unwrap().to_owned(),
            target_file_size: ReadableSize(1),
            ..Default::default()
        };
        let engine =
            RaftLogEngine::open_with_file_builder(cfg, Arc::new(ObfuscatedFileBuilder)).unwrap();
        let data = vec![b'x'; 2 * 1024 * 1024];

        for rid in 1..=3 {
            engine.append(rid, 1, 11, Some(&data));
        }

        let old_active_file = engine.file_span(LogQueue::Append).1;
        engine.purge_manager.must_rewrite_append_queue(None, None);
        assert_eq!(engine.file_span(LogQueue::Append).0, old_active_file + 1);
        let old_active_file = engine.file_span(LogQueue::Rewrite).1;
        engine.purge_manager.must_rewrite_rewrite_queue();
        assert_eq!(engine.file_span(LogQueue::Rewrite).0, old_active_file + 1);

        let engine = engine.reopen();
        for rid in 1..=3 {
            engine.scan(rid, 1, 11, |_, _, d| {
                assert_eq!(d, &data);
            });
        }
    }

    /// Test cases related to tools ///

    #[test]
    fn test_dump_file_or_directory() {
        let dir = tempfile::Builder::new()
            .prefix("test_dump_file_or_directory")
            .tempdir()
            .unwrap();
        let entry_data = vec![b'x'; 1024];

        let mut batches = vec![vec![LogBatch::default()]];
        let mut batch = LogBatch::default();
        batch
            .add_entries::<Entry>(7, &generate_entries(1, 11, Some(&entry_data)))
            .unwrap();
        batch.add_command(7, Command::Clean);
        batch.put(7, b"key".to_vec(), b"value".to_vec());
        batch.delete(7, b"key2".to_vec());
        batches.push(vec![batch.clone()]);
        let mut batch2 = LogBatch::default();
        batch2.put(8, b"key3".to_vec(), b"value".to_vec());
        batch2
            .add_entries::<Entry>(8, &generate_entries(5, 15, Some(&entry_data)))
            .unwrap();
        batches.push(vec![batch, batch2]);

        let cfg = Config {
            dir: dir.path().to_str().unwrap().to_owned(),
            ..Default::default()
        };

        let engine =
<<<<<<< HEAD
            RaftLogEngine::open_with_file_system(cfg, Arc::new(DefaultFileSystem)).unwrap();
=======
            RaftLogEngine::open_with_file_builder(cfg, Arc::new(ObfuscatedFileBuilder)).unwrap();
>>>>>>> b9843724
        for bs in batches.iter_mut() {
            for batch in bs.iter_mut() {
                engine.write(batch, false).unwrap();
            }

            engine.sync().unwrap();
        }

        drop(engine);
        //dump dir with raft groups. 8 element in raft groups 7 and 2 elements in raft
        // groups 8
        let dump_it =
            Engine::dump_with_file_builder(dir.path(), Arc::new(ObfuscatedFileBuilder)).unwrap();
        let total = dump_it
            .inspect(|i| {
                i.as_ref().unwrap();
            })
            .count();
        assert!(total == 10);

        //dump file
        let file_id = FileId {
            queue: LogQueue::Rewrite,
            seq: 1,
        };
        let dump_it = Engine::dump_with_file_builder(
            file_id.build_file_path(dir.path()).as_path(),
            Arc::new(ObfuscatedFileBuilder),
        )
        .unwrap();
        let total = dump_it
            .inspect(|i| {
                i.as_ref().unwrap();
            })
            .count();
        assert!(0 == total);

        //dump dir that does not exists
        assert!(Engine::dump_with_file_builder(
            Path::new("/not_exists_dir"),
            Arc::new(ObfuscatedFileBuilder)
        )
        .is_err());

        //dump file that does not exists
        let mut not_exists_file = PathBuf::from(dir.as_ref());
        not_exists_file.push("not_exists_file");
        assert!(Engine::dump_with_file_builder(
            not_exists_file.as_path(),
            Arc::new(ObfuscatedFileBuilder)
        )
        .is_err());
    }

    #[cfg(feature = "scripting")]
    #[test]
    fn test_repair_default() {
        let dir = tempfile::Builder::new()
            .prefix("test_repair_default")
            .tempdir()
            .unwrap();
        let entry_data = vec![b'x'; 128];
        let cfg = Config {
            dir: dir.path().to_str().unwrap().to_owned(),
            target_file_size: ReadableSize(1), // Create lots of files.
            ..Default::default()
        };

        let engine =
            RaftLogEngine::open_with_file_builder(cfg.clone(), Arc::new(ObfuscatedFileBuilder))
                .unwrap();
        for rid in 1..=50 {
            engine.append(rid, 1, 6, Some(&entry_data));
        }
        for rid in 25..=50 {
            engine.append(rid, 6, 11, Some(&entry_data));
        }
        drop(engine);

        let script1 = "".to_owned();
        RaftLogEngine::unsafe_repair_with_file_builder(
            dir.path(),
            None, /* queue */
            script1,
            Arc::new(ObfuscatedFileBuilder),
        )
        .unwrap();
        let script2 = "
            fn filter_append(id, first, count, rewrite_count, queue, ifirst, ilast) {
                0
            }
            fn filter_compact(id, first, count, rewrite_count, queue, compact_to) {
                0
            }
            fn filter_clean(id, first, count, rewrite_count, queue) {
                0
            }
        "
        .to_owned();
        RaftLogEngine::unsafe_repair_with_file_builder(
            dir.path(),
            None, /* queue */
            script2,
            Arc::new(ObfuscatedFileBuilder),
        )
        .unwrap();

        let engine =
            RaftLogEngine::open_with_file_builder(cfg, Arc::new(ObfuscatedFileBuilder)).unwrap();
        for rid in 1..25 {
            engine.scan(rid, 1, 6, |_, _, d| {
                assert_eq!(d, &entry_data);
            });
        }
        for rid in 25..=50 {
            engine.scan(rid, 1, 11, |_, _, d| {
                assert_eq!(d, &entry_data);
            });
        }
    }

    #[cfg(feature = "scripting")]
    #[test]
    fn test_repair_discard_entries() {
        let dir = tempfile::Builder::new()
            .prefix("test_repair_discard")
            .tempdir()
            .unwrap();
        let entry_data = vec![b'x'; 128];
        let cfg = Config {
            dir: dir.path().to_str().unwrap().to_owned(),
            target_file_size: ReadableSize(1), // Create lots of files.
            ..Default::default()
        };

        let engine =
            RaftLogEngine::open_with_file_builder(cfg.clone(), Arc::new(ObfuscatedFileBuilder))
                .unwrap();
        for rid in 1..=50 {
            engine.append(rid, 1, 6, Some(&entry_data));
        }
        for rid in 25..=50 {
            engine.append(rid, 6, 11, Some(&entry_data));
        }
        drop(engine);

        let incoming_emptied = [1, 25];
        let existing_emptied = [2, 26];
        let script = "
            fn filter_append(id, first, count, rewrite_count, queue, ifirst, ilast) {
                if id == 1 {
                    return 1;
                } else if id == 2 {
                    return 2;
                } else if id == 25 {
                    return 1;
                } else if id == 26 {
                    return 2;
                }
                0 // default
            }
        "
        .to_owned();
        RaftLogEngine::unsafe_repair_with_file_builder(
            dir.path(),
            None, /* queue */
            script,
            Arc::new(ObfuscatedFileBuilder),
        )
        .unwrap();

        let engine =
            RaftLogEngine::open_with_file_builder(cfg, Arc::new(ObfuscatedFileBuilder)).unwrap();
        for rid in 1..25 {
            if existing_emptied.contains(&rid) || incoming_emptied.contains(&rid) {
                continue;
            }
            engine.scan(rid, 1, 6, |_, _, d| {
                assert_eq!(d, &entry_data);
            });
        }
        for rid in 25..=50 {
            if existing_emptied.contains(&rid) || incoming_emptied.contains(&rid) {
                continue;
            }
            engine.scan(rid, 1, 11, |_, _, d| {
                assert_eq!(d, &entry_data);
            });
        }
        for rid in existing_emptied {
            let first_index = if rid < 25 { 1 } else { 6 };
            let last_index = if rid < 25 { 5 } else { 10 };
            engine.scan(rid, first_index, last_index + 1, |_, _, d| {
                assert_eq!(d, &entry_data);
            });
        }
        for rid in incoming_emptied {
            let last_index = if rid < 25 { 5 } else { 10 };
            assert_eq!(engine.first_index(rid), None);
            assert_eq!(engine.last_index(rid), None);
            assert_eq!(engine.decode_last_index(rid), Some(last_index));
        }
    }
}<|MERGE_RESOLUTION|>--- conflicted
+++ resolved
@@ -12,12 +12,8 @@
 use crate::consistency::ConsistencyChecker;
 use crate::event_listener::EventListener;
 use crate::file_pipe_log::debug::LogItemReader;
-<<<<<<< HEAD
 use crate::file_pipe_log::{DefaultFileSystem, FilePipeLog, FilePipeLogBuilder};
 use crate::file_system::FileSystem;
-=======
-use crate::file_pipe_log::{DefaultMachineFactory, FilePipeLog, FilePipeLogBuilder};
->>>>>>> b9843724
 use crate::log_batch::{Command, LogBatch, MessageExt};
 use crate::memtable::{EntryIndex, MemTableAccessor, MemTableRecoverContext};
 use crate::metrics::*;
@@ -291,25 +287,9 @@
         Self::consistency_check_with_file_system(path, Arc::new(DefaultFileSystem))
     }
 
-<<<<<<< HEAD
-    pub fn unsafe_truncate(
-        path: &Path,
-        mode: &str,
-        queue: Option<LogQueue>,
-        raft_groups: &[u64],
-    ) -> Result<()> {
-        Self::unsafe_truncate_with_file_system(
-            path,
-            mode,
-            queue,
-            raft_groups,
-            Arc::new(DefaultFileSystem),
-        )
-=======
     #[cfg(feature = "scripting")]
     pub fn unsafe_repair(path: &Path, queue: Option<LogQueue>, script: String) -> Result<()> {
         Self::unsafe_repair_with_file_builder(path, queue, script, Arc::new(DefaultFileBuilder))
->>>>>>> b9843724
     }
 
     pub fn dump(path: &Path) -> Result<LogItemReader<DefaultFileSystem>> {
@@ -321,15 +301,9 @@
 where
     F: FileSystem,
 {
-<<<<<<< HEAD
-    /// Returns a list of corrupted Raft groups, including their ids and last valid
-    /// log index. Head or tail corruption cannot be detected.
-    pub fn consistency_check_with_file_system(
-=======
     /// Returns a list of corrupted Raft groups, including their ids and last
     /// valid log index. Head or tail corruption cannot be detected.
-    pub fn consistency_check_with_file_builder(
->>>>>>> b9843724
+    pub fn consistency_check_with_file_system(
         path: &Path,
         file_system: Arc<F>,
     ) -> Result<Vec<(u64, u64)>> {
@@ -358,23 +332,12 @@
         Ok(list)
     }
 
-<<<<<<< HEAD
-    /// Truncates Raft groups to remove possible corruptions.
-    #[allow(unused_variables)]
+    #[cfg(feature = "scripting")]
     pub fn unsafe_truncate_with_file_system(
-=======
-    #[cfg(feature = "scripting")]
-    pub fn unsafe_repair_with_file_builder(
->>>>>>> b9843724
         path: &Path,
         queue: Option<LogQueue>,
-<<<<<<< HEAD
-        raft_groups: &[u64],
         file_system: Arc<F>,
-=======
         script: String,
-        file_builder: Arc<B>,
->>>>>>> b9843724
     ) -> Result<()> {
         use crate::file_pipe_log::ReplayMachine;
 
@@ -1128,134 +1091,6 @@
     }
 
     #[test]
-<<<<<<< HEAD
-    fn test_file_system() {
-        use std::io::{Read, Result, Result as IoResult, Seek, SeekFrom, Write};
-
-        struct TestFile {
-            inner: Arc<LogFd>,
-            offset: usize,
-        }
-
-        impl LowExt for TestFile {
-            fn file_size(&self) -> IoResult<usize> {
-                self.inner.file_size()
-            }
-        }
-
-        impl ReadExt for TestFile {}
-
-        impl WriteExt for TestFile {
-            fn truncate(&self, offset: usize) -> IoResult<()> {
-                self.inner.truncate(offset)
-            }
-
-            fn sync(&self) -> IoResult<()> {
-                self.inner.sync()
-            }
-
-            fn allocate(&self, offset: usize, size: usize) -> IoResult<()> {
-                self.inner.allocate(offset, size)
-            }
-        }
-
-        impl Write for TestFile {
-            fn write(&mut self, buf: &[u8]) -> IoResult<usize> {
-                let mut new_buf = buf.to_owned();
-                for c in &mut new_buf {
-                    *c = c.wrapping_add(1);
-                }
-                let len = self.inner.write(self.offset, &new_buf)?;
-                self.offset += len;
-                Ok(len)
-            }
-
-            fn flush(&mut self) -> IoResult<()> {
-                Ok(())
-            }
-        }
-
-        impl Read for TestFile {
-            fn read(&mut self, buf: &mut [u8]) -> IoResult<usize> {
-                let len = self.inner.read(self.offset, buf)?;
-                for c in buf {
-                    *c = c.wrapping_sub(1);
-                }
-                self.offset += len;
-                Ok(len)
-            }
-        }
-
-        impl Seek for TestFile {
-            fn seek(&mut self, pos: SeekFrom) -> IoResult<u64> {
-                match pos {
-                    SeekFrom::Start(offset) => self.offset = offset as usize,
-                    SeekFrom::Current(i) => self.offset = (self.offset as i64 + i) as usize,
-                    SeekFrom::End(i) => self.offset = (self.inner.file_size()? as i64 + i) as usize,
-                }
-                Ok(self.offset as u64)
-            }
-        }
-
-        struct TestFileSystem;
-
-        impl FileSystem for TestFileSystem {
-            type Handle = LogFd;
-            type Reader = TestFile;
-            type Writer = TestFile;
-
-            fn create<P: AsRef<Path>>(&self, path: P) -> Result<LogFd> {
-                LogFd::create(path.as_ref())
-            }
-
-            fn open<P: AsRef<Path>>(&self, path: P) -> Result<LogFd> {
-                LogFd::open(path.as_ref())
-            }
-
-            fn new_reader(&self, inner: Arc<LogFd>) -> Result<Self::Reader> {
-                Ok(TestFile { inner, offset: 0 })
-            }
-
-            fn new_writer(&self, inner: Arc<LogFd>) -> Result<Self::Writer> {
-                Ok(TestFile { inner, offset: 0 })
-            }
-        }
-
-        let dir = tempfile::Builder::new()
-            .prefix("test_file_system")
-            .tempdir()
-            .unwrap();
-        let cfg = Config {
-            dir: dir.path().to_str().unwrap().to_owned(),
-            ..Default::default()
-        };
-
-        let engine = RaftLogEngine::open_with_file_system(cfg, Arc::new(TestFileSystem)).unwrap();
-        let data = vec![b'x'; 128];
-        for rid in 10..20 {
-            let index = rid * 2;
-            engine.append(rid, index, index + rid, Some(&data));
-        }
-        for rid in 10..20 {
-            let index = rid * 2;
-            engine.scan(rid, index, index + rid, |_, q, d| {
-                assert_eq!(q, LogQueue::Append);
-                assert_eq!(d, &data);
-            });
-        }
-        let engine = engine.reopen();
-        for rid in 10..20 {
-            let index = rid * 2;
-            engine.scan(rid, index, index + rid, |_, q, d| {
-                assert_eq!(q, LogQueue::Append);
-                assert_eq!(d, &data);
-            });
-        }
-    }
-
-    #[test]
-=======
->>>>>>> b9843724
     fn test_dirty_recovery() {
         let dir = tempfile::Builder::new()
             .prefix("test_dirty_recovery")
@@ -1352,11 +1187,7 @@
         };
 
         let engine =
-<<<<<<< HEAD
             RaftLogEngine::open_with_file_system(cfg, Arc::new(DefaultFileSystem)).unwrap();
-=======
-            RaftLogEngine::open_with_file_builder(cfg, Arc::new(ObfuscatedFileBuilder)).unwrap();
->>>>>>> b9843724
         for bs in batches.iter_mut() {
             for batch in bs.iter_mut() {
                 engine.write(batch, false).unwrap();
