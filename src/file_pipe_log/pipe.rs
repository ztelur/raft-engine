// Copyright (c) 2017-present, PingCAP, Inc. Licensed under Apache-2.0.

use std::collections::VecDeque;
use std::fs::{self, File};
use std::path::PathBuf;
use std::sync::Arc;

use crossbeam::utils::CachePadded;
use fail::fail_point;
use log::{error, warn};
use parking_lot::{Mutex, MutexGuard, RwLock};

use crate::config::Config;
use crate::event_listener::EventListener;
use crate::file_system::FileSystem;
use crate::metrics::*;
use crate::pipe_log::{FileBlockHandle, FileId, FileSeq, LogQueue, PipeLog};
use crate::{Error, Result};

<<<<<<< HEAD
use super::format::{lock_file_path, FileNameExt};
use super::log_file::{build_file_reader, build_file_writer, LogFileWriter};
=======
use super::format::FileNameExt;
use super::log_file::{build_file_reader, build_file_writer, LogFd, LogFileWriter};
>>>>>>> b9843724

struct FileCollection<F: FileSystem> {
    first_seq: FileSeq,
    active_seq: FileSeq,
    fds: VecDeque<Arc<F::Handle>>,
}

struct ActiveFile<F: FileSystem> {
    seq: FileSeq,
    writer: LogFileWriter<F>,
}

<<<<<<< HEAD
pub struct SinglePipe<F: FileSystem> {
=======
/// A file-based log storage that arranges files as one single queue.
pub(super) struct SinglePipe<B: FileBuilder> {
>>>>>>> b9843724
    queue: LogQueue,
    dir: String,
    target_file_size: usize,
    bytes_per_sync: usize,
    file_system: Arc<F>,
    listeners: Vec<Arc<dyn EventListener>>,

<<<<<<< HEAD
    files: CachePadded<RwLock<FileCollection<F>>>,
    active_file: CachePadded<Mutex<ActiveFile<F>>>,
=======
    /// All log files.
    files: CachePadded<RwLock<FileCollection>>,
    /// The log file opened for write.
    active_file: CachePadded<Mutex<ActiveFile<B>>>,
>>>>>>> b9843724
}

impl<F: FileSystem> Drop for SinglePipe<F> {
    fn drop(&mut self) {
        let mut active_file = self.active_file.lock();
        if let Err(e) = active_file.writer.close() {
            error!("error while closing sigle pipe: {}", e);
        }
    }
}

<<<<<<< HEAD
impl<F: FileSystem> SinglePipe<F> {
=======
impl<B: FileBuilder> SinglePipe<B> {
    /// Opens a new [`SinglePipe`].
>>>>>>> b9843724
    pub fn open(
        cfg: &Config,
        file_system: Arc<F>,
        listeners: Vec<Arc<dyn EventListener>>,
        queue: LogQueue,
        mut first_seq: FileSeq,
        mut fds: VecDeque<Arc<F::Handle>>,
    ) -> Result<Self> {
        let create_file = first_seq == 0;
        let active_seq = if create_file {
            first_seq = 1;
            let file_id = FileId {
                queue,
                seq: first_seq,
            };
            let fd = Arc::new(file_system.create(&file_id.build_file_path(&cfg.dir))?);
            fds.push_back(fd);
            first_seq
        } else {
            first_seq + fds.len() as u64 - 1
        };

        for seq in first_seq..=active_seq {
            for listener in &listeners {
                listener.post_new_log_file(FileId { queue, seq });
            }
        }

        let active_fd = fds.back().unwrap().clone();
        let file_id = FileId {
            queue,
            seq: active_seq,
        };
        let active_file = ActiveFile {
            seq: active_seq,
            writer: build_file_writer(
                file_system.as_ref(),
                &file_id.build_file_path(&cfg.dir),
                active_fd,
                create_file,
            )?,
        };

        let total_files = fds.len();
        let pipe = Self {
            queue,
            dir: cfg.dir.clone(),
            target_file_size: cfg.target_file_size.0 as usize,
            bytes_per_sync: cfg.bytes_per_sync.0 as usize,
            file_system,
            listeners,

            files: CachePadded::new(RwLock::new(FileCollection {
                first_seq,
                active_seq,
                fds,
            })),
            active_file: CachePadded::new(Mutex::new(active_file)),
        };
        pipe.flush_metrics(total_files);
        Ok(pipe)
    }

    /// Synchronizes all metadatas associated with the working directory to the
    /// filesystem.
    fn sync_dir(&self) -> Result<()> {
        let path = PathBuf::from(&self.dir);
        std::fs::File::open(path).and_then(|d| d.sync_all())?;
        Ok(())
    }

<<<<<<< HEAD
    fn get_fd(&self, file_seq: FileSeq) -> Result<Arc<F::Handle>> {
=======
    /// Returns a shared [`LogFd`] for the specified file sequence number.
    fn get_fd(&self, file_seq: FileSeq) -> Result<Arc<LogFd>> {
>>>>>>> b9843724
        let files = self.files.read();
        if file_seq < files.first_seq || file_seq > files.active_seq {
            return Err(Error::Corruption("file seqno out of range".to_owned()));
        }
        Ok(files.fds[(file_seq - files.first_seq) as usize].clone())
    }

<<<<<<< HEAD
    fn rotate_imp(&self, active_file: &mut MutexGuard<ActiveFile<F>>) -> Result<()> {
=======
    /// Creates a new file for write, and rotates the active log file.
    ///
    /// This operation is atomic in face of errors.
    fn rotate_imp(&self, active_file: &mut MutexGuard<ActiveFile<B>>) -> Result<()> {
>>>>>>> b9843724
        let _t = StopWatch::new(&LOG_ROTATE_DURATION_HISTOGRAM);
        let seq = active_file.seq + 1;
        debug_assert!(seq > 1);

        let file_id = FileId {
            queue: self.queue,
            seq,
        };
        let path = file_id.build_file_path(&self.dir);
        let fd = Arc::new(self.file_system.create(&path)?);
        self.sync_dir()?;
        let new_file = ActiveFile {
            seq,
            writer: build_file_writer(
                self.file_system.as_ref(),
                &path,
                fd.clone(),
                true, /* create */
            )?,
        };

        active_file.writer.close()?;
        **active_file = new_file;

        let len = {
            let mut files = self.files.write();
            debug_assert!(files.active_seq + 1 == seq);
            files.active_seq = seq;
            files.fds.push_back(fd);
            for listener in &self.listeners {
                listener.post_new_log_file(FileId {
                    queue: self.queue,
                    seq,
                });
            }
            files.fds.len()
        };
        self.flush_metrics(len);
        Ok(())
    }

    /// Synchronizes current states to related metrics.
    fn flush_metrics(&self, len: usize) {
        match self.queue {
            LogQueue::Append => LOG_FILE_COUNT.append.set(len as i64),
            LogQueue::Rewrite => LOG_FILE_COUNT.rewrite.set(len as i64),
        }
    }
}

impl<F: FileSystem> SinglePipe<F> {
    fn read_bytes(&self, handle: FileBlockHandle) -> Result<Vec<u8>> {
        let fd = self.get_fd(handle.id.seq)?;
        let mut reader = build_file_reader(
            self.file_system.as_ref(),
            &handle.id.build_file_path(&self.dir),
            fd,
        )?;
        reader.read(handle)
    }

    fn append(&self, bytes: &[u8]) -> Result<FileBlockHandle> {
        fail_point!("file_pipe_log::append");
        let mut active_file = self.active_file.lock();
        let seq = active_file.seq;
        let writer = &mut active_file.writer;

        let start_offset = writer.offset();
        if let Err(e) = writer.write(bytes, self.target_file_size) {
            if let Err(te) = writer.truncate() {
                panic!(
                    "error when truncate {} after error: {}, get: {}",
                    seq, e, te
                );
            }
            return Err(e);
        }
        let handle = FileBlockHandle {
            id: FileId {
                queue: self.queue,
                seq,
            },
            offset: start_offset as u64,
            len: writer.offset() - start_offset,
        };
        for listener in &self.listeners {
            listener.on_append_log_file(handle);
        }
        Ok(handle)
    }

    fn maybe_sync(&self, force: bool) -> Result<()> {
        let mut active_file = self.active_file.lock();
        let seq = active_file.seq;
        let writer = &mut active_file.writer;
        if writer.offset() >= self.target_file_size {
            if let Err(e) = self.rotate_imp(&mut active_file) {
                panic!("error when rotate [{:?}:{}]: {}", self.queue, seq, e);
            }
        } else if writer.since_last_sync() >= self.bytes_per_sync || force {
            if let Err(e) = writer.sync() {
                panic!("error when sync [{:?}:{}]: {}", self.queue, seq, e,);
            }
        }

        Ok(())
    }

    fn file_span(&self) -> (FileSeq, FileSeq) {
        let files = self.files.read();
        (files.first_seq, files.active_seq)
    }

    fn total_size(&self) -> usize {
        let files = self.files.read();
        (files.active_seq - files.first_seq + 1) as usize * self.target_file_size
    }

    fn rotate(&self) -> Result<()> {
        self.rotate_imp(&mut self.active_file.lock())
    }

    fn purge_to(&self, file_seq: FileSeq) -> Result<usize> {
        let (purged, remained) = {
            let mut files = self.files.write();
            if file_seq > files.active_seq {
                return Err(box_err!("Purge active or newer files"));
            }
            let end_offset = file_seq.saturating_sub(files.first_seq) as usize;
            files.fds.drain(..end_offset);
            files.first_seq = file_seq;
            (end_offset, files.fds.len())
        };
        self.flush_metrics(remained);
        for seq in file_seq - purged as u64..file_seq {
            let file_id = FileId {
                queue: self.queue,
                seq,
            };
            let path = file_id.build_file_path(&self.dir);
            #[cfg(feature = "failpoints")]
            {
                let remove_failure = || {
                    fail::fail_point!("file_pipe_log::remove_file_failure", |_| true);
                    false
                };
                if remove_failure() {
                    continue;
                }
            }
            if let Err(e) = fs::remove_file(&path) {
                warn!("Remove purged log file {:?} failed: {}", path, e);
            }
        }
        Ok(purged)
    }
}

<<<<<<< HEAD
pub struct DualPipes<F: FileSystem> {
    pipes: [SinglePipe<F>; 2],
=======
/// A [`PipeLog`] implementation that stores data in filesystem.
pub struct DualPipes<B: FileBuilder> {
    pipes: [SinglePipe<B>; 2],
>>>>>>> b9843724

    _dir_lock: File,
}

<<<<<<< HEAD
impl<F: FileSystem> DualPipes<F> {
    pub fn open(dir: &str, appender: SinglePipe<F>, rewriter: SinglePipe<F>) -> Result<Self> {
        let lock_file = File::create(lock_file_path(dir))?;
        lock_file.try_lock_exclusive().map_err(|e| {
            Error::Other(box_err!(
                "Failed to lock file: {}, maybe another instance is using this directory.",
                e
            ))
        })?;

=======
impl<B: FileBuilder> DualPipes<B> {
    /// Open a new [`DualPipes`]. Assumes the two [`SinglePipe`]s share the
    /// same directory, and that directory is locked by `dir_lock`.
    pub(super) fn open(
        dir_lock: File,
        appender: SinglePipe<B>,
        rewriter: SinglePipe<B>,
    ) -> Result<Self> {
>>>>>>> b9843724
        // TODO: remove this dependency.
        debug_assert_eq!(LogQueue::Append as usize, 0);
        debug_assert_eq!(LogQueue::Rewrite as usize, 1);

        Ok(Self {
            pipes: [appender, rewriter],
            _dir_lock: dir_lock,
        })
    }

    #[cfg(test)]
    pub fn file_system(&self) -> Arc<F> {
        self.pipes[0].file_system.clone()
    }
}

impl<F: FileSystem> PipeLog for DualPipes<F> {
    #[inline]
    fn read_bytes(&self, handle: FileBlockHandle) -> Result<Vec<u8>> {
        self.pipes[handle.id.queue as usize].read_bytes(handle)
    }

    #[inline]
    fn append(&self, queue: LogQueue, bytes: &[u8]) -> Result<FileBlockHandle> {
        self.pipes[queue as usize].append(bytes)
    }

    #[inline]
    fn maybe_sync(&self, queue: LogQueue, force: bool) -> Result<()> {
        self.pipes[queue as usize].maybe_sync(force)
    }

    #[inline]
    fn file_span(&self, queue: LogQueue) -> (FileSeq, FileSeq) {
        self.pipes[queue as usize].file_span()
    }

    #[inline]
    fn total_size(&self, queue: LogQueue) -> usize {
        self.pipes[queue as usize].total_size()
    }

    #[inline]
    fn rotate(&self, queue: LogQueue) -> Result<()> {
        self.pipes[queue as usize].rotate()
    }

    #[inline]
    fn purge_to(&self, file_id: FileId) -> Result<usize> {
        self.pipes[file_id.queue as usize].purge_to(file_id.seq)
    }
}

#[cfg(test)]
mod tests {
    use crate::DefaultFileSystem;
    use tempfile::Builder;

    use super::super::format::LogFileHeader;
    use super::super::pipe_builder::lock_dir;
    use super::*;
    use crate::util::ReadableSize;

    fn new_test_pipe(cfg: &Config, queue: LogQueue) -> Result<SinglePipe<DefaultFileSystem>> {
        SinglePipe::open(
            cfg,
            Arc::new(DefaultFileSystem),
            Vec::new(),
            queue,
            0,
            VecDeque::new(),
        )
    }

    fn new_test_pipes(cfg: &Config) -> Result<DualPipes<DefaultFileSystem>> {
        DualPipes::open(
            lock_dir(&cfg.dir)?,
            new_test_pipe(cfg, LogQueue::Append)?,
            new_test_pipe(cfg, LogQueue::Rewrite)?,
        )
    }

    #[test]
    fn test_dir_lock() {
        let dir = Builder::new().prefix("test_dir_lock").tempdir().unwrap();
        let path = dir.path().to_str().unwrap();
        let cfg = Config {
            dir: path.to_owned(),
            ..Default::default()
        };

        let _r1 = new_test_pipes(&cfg).unwrap();

        // Only one thread can hold file lock
        let r2 = new_test_pipes(&cfg);

        assert!(format!("{}", r2.err().unwrap())
            .contains("maybe another instance is using this directory"));
    }

    #[test]
    fn test_pipe_log() {
        let dir = Builder::new().prefix("test_pipe_log").tempdir().unwrap();
        let path = dir.path().to_str().unwrap();
        let cfg = Config {
            dir: path.to_owned(),
            target_file_size: ReadableSize::kb(1),
            bytes_per_sync: ReadableSize::kb(32),
            ..Default::default()
        };
        let queue = LogQueue::Append;

        let pipe_log = new_test_pipes(&cfg).unwrap();
        assert_eq!(pipe_log.file_span(queue), (1, 1));

        let header_size = LogFileHeader::len() as u64;

        // generate file 1, 2, 3
        let content: Vec<u8> = vec![b'a'; 1024];
        let file_handle = pipe_log.append(queue, &content).unwrap();
        pipe_log.maybe_sync(queue, false).unwrap();
        assert_eq!(file_handle.id.seq, 1);
        assert_eq!(file_handle.offset, header_size);
        assert_eq!(pipe_log.file_span(queue).1, 2);

        let file_handle = pipe_log.append(queue, &content).unwrap();
        pipe_log.maybe_sync(queue, false).unwrap();
        assert_eq!(file_handle.id.seq, 2);
        assert_eq!(file_handle.offset, header_size);
        assert_eq!(pipe_log.file_span(queue).1, 3);

        // purge file 1
        assert_eq!(pipe_log.purge_to(FileId { queue, seq: 2 }).unwrap(), 1);
        assert_eq!(pipe_log.file_span(queue).0, 2);

        // cannot purge active file
        assert!(pipe_log.purge_to(FileId { queue, seq: 4 }).is_err());

        // append position
        let s_content = b"short content".to_vec();
        let file_handle = pipe_log.append(queue, &s_content).unwrap();
        pipe_log.maybe_sync(queue, false).unwrap();
        assert_eq!(file_handle.id.seq, 3);
        assert_eq!(file_handle.offset, header_size);

        let file_handle = pipe_log.append(queue, &s_content).unwrap();
        pipe_log.maybe_sync(queue, false).unwrap();
        assert_eq!(file_handle.id.seq, 3);
        assert_eq!(
            file_handle.offset,
            header_size as u64 + s_content.len() as u64
        );

        let content_readed = pipe_log
            .read_bytes(FileBlockHandle {
                id: FileId { queue, seq: 3 },
                offset: header_size as u64,
                len: s_content.len(),
            })
            .unwrap();
        assert_eq!(content_readed, s_content);

        // leave only 1 file to truncate
        assert!(pipe_log.purge_to(FileId { queue, seq: 3 }).is_ok());
        assert_eq!(pipe_log.file_span(queue), (3, 3));
    }
}<|MERGE_RESOLUTION|>--- conflicted
+++ resolved
@@ -17,13 +17,8 @@
 use crate::pipe_log::{FileBlockHandle, FileId, FileSeq, LogQueue, PipeLog};
 use crate::{Error, Result};
 
-<<<<<<< HEAD
-use super::format::{lock_file_path, FileNameExt};
-use super::log_file::{build_file_reader, build_file_writer, LogFileWriter};
-=======
 use super::format::FileNameExt;
 use super::log_file::{build_file_reader, build_file_writer, LogFd, LogFileWriter};
->>>>>>> b9843724
 
 struct FileCollection<F: FileSystem> {
     first_seq: FileSeq,
@@ -36,12 +31,8 @@
     writer: LogFileWriter<F>,
 }
 
-<<<<<<< HEAD
-pub struct SinglePipe<F: FileSystem> {
-=======
 /// A file-based log storage that arranges files as one single queue.
-pub(super) struct SinglePipe<B: FileBuilder> {
->>>>>>> b9843724
+pub(super) struct SinglePipe<F: FileSystem> {
     queue: LogQueue,
     dir: String,
     target_file_size: usize,
@@ -49,15 +40,10 @@
     file_system: Arc<F>,
     listeners: Vec<Arc<dyn EventListener>>,
 
-<<<<<<< HEAD
+    /// All log files.
     files: CachePadded<RwLock<FileCollection<F>>>,
+    /// The log file opened for write.
     active_file: CachePadded<Mutex<ActiveFile<F>>>,
-=======
-    /// All log files.
-    files: CachePadded<RwLock<FileCollection>>,
-    /// The log file opened for write.
-    active_file: CachePadded<Mutex<ActiveFile<B>>>,
->>>>>>> b9843724
 }
 
 impl<F: FileSystem> Drop for SinglePipe<F> {
@@ -69,12 +55,8 @@
     }
 }
 
-<<<<<<< HEAD
 impl<F: FileSystem> SinglePipe<F> {
-=======
-impl<B: FileBuilder> SinglePipe<B> {
     /// Opens a new [`SinglePipe`].
->>>>>>> b9843724
     pub fn open(
         cfg: &Config,
         file_system: Arc<F>,
@@ -146,12 +128,8 @@
         Ok(())
     }
 
-<<<<<<< HEAD
+    /// Returns a shared [`LogFd`] for the specified file sequence number.
     fn get_fd(&self, file_seq: FileSeq) -> Result<Arc<F::Handle>> {
-=======
-    /// Returns a shared [`LogFd`] for the specified file sequence number.
-    fn get_fd(&self, file_seq: FileSeq) -> Result<Arc<LogFd>> {
->>>>>>> b9843724
         let files = self.files.read();
         if file_seq < files.first_seq || file_seq > files.active_seq {
             return Err(Error::Corruption("file seqno out of range".to_owned()));
@@ -159,14 +137,10 @@
         Ok(files.fds[(file_seq - files.first_seq) as usize].clone())
     }
 
-<<<<<<< HEAD
-    fn rotate_imp(&self, active_file: &mut MutexGuard<ActiveFile<F>>) -> Result<()> {
-=======
     /// Creates a new file for write, and rotates the active log file.
     ///
     /// This operation is atomic in face of errors.
-    fn rotate_imp(&self, active_file: &mut MutexGuard<ActiveFile<B>>) -> Result<()> {
->>>>>>> b9843724
+    fn rotate_imp(&self, active_file: &mut MutexGuard<ActiveFile<F>>) -> Result<()> {
         let _t = StopWatch::new(&LOG_ROTATE_DURATION_HISTOGRAM);
         let seq = active_file.seq + 1;
         debug_assert!(seq > 1);
@@ -325,39 +299,21 @@
     }
 }
 
-<<<<<<< HEAD
+/// A [`PipeLog`] implementation that stores data in filesystem.
 pub struct DualPipes<F: FileSystem> {
-    pipes: [SinglePipe<F>; 2],
-=======
-/// A [`PipeLog`] implementation that stores data in filesystem.
-pub struct DualPipes<B: FileBuilder> {
     pipes: [SinglePipe<B>; 2],
->>>>>>> b9843724
 
     _dir_lock: File,
 }
 
-<<<<<<< HEAD
 impl<F: FileSystem> DualPipes<F> {
-    pub fn open(dir: &str, appender: SinglePipe<F>, rewriter: SinglePipe<F>) -> Result<Self> {
-        let lock_file = File::create(lock_file_path(dir))?;
-        lock_file.try_lock_exclusive().map_err(|e| {
-            Error::Other(box_err!(
-                "Failed to lock file: {}, maybe another instance is using this directory.",
-                e
-            ))
-        })?;
-
-=======
-impl<B: FileBuilder> DualPipes<B> {
     /// Open a new [`DualPipes`]. Assumes the two [`SinglePipe`]s share the
     /// same directory, and that directory is locked by `dir_lock`.
     pub(super) fn open(
         dir_lock: File,
-        appender: SinglePipe<B>,
-        rewriter: SinglePipe<B>,
+        appender: SinglePipe<F>,
+        rewriter: SinglePipe<F>,
     ) -> Result<Self> {
->>>>>>> b9843724
         // TODO: remove this dependency.
         debug_assert_eq!(LogQueue::Append as usize, 0);
         debug_assert_eq!(LogQueue::Rewrite as usize, 1);
