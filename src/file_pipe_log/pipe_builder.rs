// Copyright (c) 2017-present, PingCAP, Inc. Licensed under Apache-2.0.

//! Helper types to recover in-memory states from log files.

use std::collections::VecDeque;
use std::fs::{self, File};
use std::marker::PhantomData;
use std::path::{Path, PathBuf};
use std::sync::Arc;

use fs2::FileExt;
use log::{info, warn};
use rayon::prelude::*;

use crate::config::{Config, RecoveryMode};
use crate::event_listener::EventListener;
use crate::file_system::FileSystem;
use crate::log_batch::LogItemBatch;
use crate::pipe_log::{FileId, FileSeq, LogQueue};
use crate::util::Factory;
use crate::{Error, Result};

<<<<<<< HEAD
use super::format::FileNameExt;
use super::log_file::build_file_reader;
=======
use super::format::{lock_file_path, FileNameExt};
use super::log_file::{build_file_reader, LogFd};
>>>>>>> b9843724
use super::pipe::{DualPipes, SinglePipe};
use super::reader::LogItemBatchFileReader;
use crate::file_system::Handle;

/// `ReplayMachine` is a type of deterministic state machine that obeys
/// associative law.
///
/// Sequentially arranged log items can be divided and replayed to several
/// [`ReplayMachine`]s, and their merged state will be the same as when
/// replayed to one single [`ReplayMachine`].
///
/// This abstraction is useful for recovery in parallel: a set of log files can
/// be replayed in a divide-and-conquer fashion.
pub trait ReplayMachine: Send {
    /// Inputs a batch of log items from the given file to this machine.
    /// Returns whether the input sequence up till now is accepted.
    fn replay(&mut self, item_batch: LogItemBatch, file_id: FileId) -> Result<()>;

    /// Merges with another [`ReplayMachine`] that has consumed newer log items
    /// in the same input sequence.
    fn merge(&mut self, rhs: Self, queue: LogQueue) -> Result<()>;
}

<<<<<<< HEAD
struct FileToRecover<F: FileSystem> {
=======
/// A factory of [`ReplayMachine`]s that can be default constructed.
#[derive(Clone, Default)]
pub struct DefaultMachineFactory<M>(PhantomData<std::sync::Mutex<M>>);

impl<M: ReplayMachine + Default> Factory<M> for DefaultMachineFactory<M> {
    fn new_target(&self) -> M {
        M::default()
    }
}

struct FileToRecover {
>>>>>>> b9843724
    seq: FileSeq,
    path: PathBuf,
    fd: Arc<F::Handle>,
}

<<<<<<< HEAD
pub struct DualPipesBuilder<F: FileSystem> {
=======
/// [`DualPipes`] factory that can also recover other customized memory states.
pub struct DualPipesBuilder<B: FileBuilder> {
>>>>>>> b9843724
    cfg: Config,
    file_system: Arc<F>,
    listeners: Vec<Arc<dyn EventListener>>,

<<<<<<< HEAD
    append_files: Vec<FileToRecover<F>>,
    rewrite_files: Vec<FileToRecover<F>>,
}

impl<F: FileSystem> DualPipesBuilder<F> {
    pub fn new(cfg: Config, file_system: Arc<F>, listeners: Vec<Arc<dyn EventListener>>) -> Self {
=======
    /// Only filled after a successful call of `DualPipesBuilder::scan`.
    dir_lock: Option<File>,
    /// Only filled after a successful call of `DualPipesBuilder::scan`.
    append_files: Vec<FileToRecover>,
    /// Only filled after a successful call of `DualPipesBuilder::scan`.
    rewrite_files: Vec<FileToRecover>,
}

impl<B: FileBuilder> DualPipesBuilder<B> {
    /// Creates a new builder.
    pub fn new(cfg: Config, file_builder: Arc<B>, listeners: Vec<Arc<dyn EventListener>>) -> Self {
>>>>>>> b9843724
        Self {
            cfg,
            file_system,
            listeners,
            dir_lock: None,
            append_files: Vec::new(),
            rewrite_files: Vec::new(),
        }
    }

    /// Scans for all log files under the working directory. The directory will
    /// be created if not exists.
    pub fn scan(&mut self) -> Result<()> {
        let dir = &self.cfg.dir;
        let path = Path::new(dir);
        if !path.exists() {
            info!("Create raft log directory: {}", dir);
            fs::create_dir(dir)?;
            self.dir_lock = Some(lock_dir(dir)?);
            return Ok(());
        }
        if !path.is_dir() {
            return Err(box_err!("Not directory: {}", dir));
        }
        self.dir_lock = Some(lock_dir(dir)?);

        let (mut min_append_id, mut max_append_id) = (u64::MAX, 0);
        let (mut min_rewrite_id, mut max_rewrite_id) = (u64::MAX, 0);
        fs::read_dir(path)?.for_each(|e| {
            if let Ok(e) = e {
                let p = e.path();
                if p.is_file() {
                    match FileId::parse_file_name(p.file_name().unwrap().to_str().unwrap()) {
                        Some(FileId {
                            queue: LogQueue::Append,
                            seq,
                        }) => {
                            min_append_id = std::cmp::min(min_append_id, seq);
                            max_append_id = std::cmp::max(max_append_id, seq);
                        }
                        Some(FileId {
                            queue: LogQueue::Rewrite,
                            seq,
                        }) => {
                            min_rewrite_id = std::cmp::min(min_rewrite_id, seq);
                            max_rewrite_id = std::cmp::max(max_rewrite_id, seq);
                        }
                        _ => {}
                    }
                }
            }
        });

        for (queue, min_id, max_id, files) in [
            (
                LogQueue::Append,
                min_append_id,
                max_append_id,
                &mut self.append_files,
            ),
            (
                LogQueue::Rewrite,
                min_rewrite_id,
                max_rewrite_id,
                &mut self.rewrite_files,
            ),
        ] {
            if max_id > 0 {
                for seq in min_id..=max_id {
                    let file_id = FileId { queue, seq };
                    let path = file_id.build_file_path(dir);
                    if !path.exists() {
                        warn!(
                            "Detected a hole when scanning directory, discarding files before {:?}.",
                            file_id,
                        );
                        files.clear();
                    } else {
                        let fd = Arc::new(self.file_system.open(&path)?);
                        files.push(FileToRecover { seq, path, fd });
                    }
                }
            }
        }
        Ok(())
    }

    /// Reads through log items in all available log files, and replays them to
    /// specific [`ReplayMachine`]s that can be constructed via
    /// `machine_factory`.
    pub fn recover<M: ReplayMachine, F: Factory<M>>(
        &mut self,
        machine_factory: &F,
    ) -> Result<(M, M)> {
        let threads = self.cfg.recovery_threads;
        let (append_concurrency, rewrite_concurrency) =
            match (self.append_files.len(), self.rewrite_files.len()) {
                (a, b) if a > 0 && b > 0 => {
                    let a_threads = std::cmp::max(1, threads * a / (a + b));
                    let b_threads = std::cmp::max(1, threads.saturating_sub(a_threads));
                    (a_threads, b_threads)
                }
                _ => (threads, threads),
            };
        let pool = rayon::ThreadPoolBuilder::new()
            .num_threads(threads)
            .build()
            .unwrap();
        let (append, rewrite) = pool.join(
<<<<<<< HEAD
            || {
                Self::recover_queue(
                    LogQueue::Append,
                    self.file_system.clone(),
                    self.cfg.recovery_mode,
                    append_concurrency,
                    self.cfg.recovery_read_block_size.0 as usize,
                    &self.append_files,
                )
            },
            || {
                Self::recover_queue(
                    LogQueue::Rewrite,
                    self.file_system.clone(),
                    self.cfg.recovery_mode,
                    rewrite_concurrency,
                    self.cfg.recovery_read_block_size.0 as usize,
                    &self.rewrite_files,
                )
            },
=======
            || self.recover_queue(LogQueue::Append, machine_factory, append_concurrency),
            || self.recover_queue(LogQueue::Rewrite, machine_factory, rewrite_concurrency),
>>>>>>> b9843724
        );

        Ok((append?, rewrite?))
    }

<<<<<<< HEAD
    pub fn finish(self) -> Result<DualPipes<F>> {
        let appender = self.build_pipe(LogQueue::Append)?;
        let rewriter = self.build_pipe(LogQueue::Rewrite)?;
        DualPipes::open(&self.cfg.dir, appender, rewriter)
    }

    fn recover_queue<S: ReplayMachine>(
        queue: LogQueue,
        file_system: Arc<F>,
        recovery_mode: RecoveryMode,
        concurrency: usize,
        read_block_size: usize,
        files: &[FileToRecover<F>],
    ) -> Result<S> {
=======
    /// Reads through log items in all available log files of the specified
    /// queue, and replays them to specific [`ReplayMachine`]s that can be
    /// constructed via `machine_factory`.
    pub fn recover_queue<M: ReplayMachine, F: Factory<M>>(
        &self,
        queue: LogQueue,
        replay_machine_factory: &F,
        concurrency: usize,
    ) -> Result<M> {
        let files = if queue == LogQueue::Append {
            &self.append_files
        } else {
            &self.rewrite_files
        };
>>>>>>> b9843724
        if concurrency == 0 || files.is_empty() {
            return Ok(replay_machine_factory.new_target());
        }

        let recovery_mode = self.cfg.recovery_mode;
        let max_chunk_size = std::cmp::max((files.len() + concurrency - 1) / concurrency, 1);
        let chunks = files.par_chunks(max_chunk_size);
        let chunk_count = chunks.len();
        debug_assert!(chunk_count <= concurrency);
        let sequential_replay_machine = chunks
            .enumerate()
            .map(|(index, chunk)| {
                let mut reader =
                    LogItemBatchFileReader::new(self.cfg.recovery_read_block_size.0 as usize);
                let mut sequential_replay_machine = replay_machine_factory.new_target();
                let file_count = chunk.len();
                for (i, f) in chunk.iter().enumerate() {
                    let is_last_file = index == chunk_count - 1 && i == file_count - 1;
                    reader.open(
                        FileId { queue, seq: f.seq },
<<<<<<< HEAD
                        build_file_reader(file_system.as_ref(), &f.path, f.fd.clone())?,
=======
                        build_file_reader(self.file_builder.as_ref(), &f.path, f.fd.clone())?,
>>>>>>> b9843724
                    )?;
                    loop {
                        match reader.next() {
                            Ok(Some(item_batch)) => {
                                sequential_replay_machine
                                    .replay(item_batch, FileId { queue, seq: f.seq })?;
                            }
                            Ok(None) => break,
                            Err(e)
                                if recovery_mode == RecoveryMode::TolerateTailCorruption
                                    && is_last_file =>
                            {
                                warn!("The tail of raft log is corrupted but ignored: {}", e);
                                f.fd.truncate(reader.valid_offset())?;
                                break;
                            }
                            Err(e) if recovery_mode == RecoveryMode::TolerateAnyCorruption => {
                                warn!("File is corrupted but ignored: {}", e);
                                f.fd.truncate(reader.valid_offset())?;
                                break;
                            }
                            Err(e) => return Err(e),
                        }
                    }
                }
                Ok(sequential_replay_machine)
            })
            .try_reduce(
                || replay_machine_factory.new_target(),
                |mut sequential_replay_machine_left, sequential_replay_machine_right| {
                    sequential_replay_machine_left.merge(sequential_replay_machine_right, queue)?;
                    Ok(sequential_replay_machine_left)
                },
            )?;

        Ok(sequential_replay_machine)
    }

<<<<<<< HEAD
    fn build_pipe(&self, queue: LogQueue) -> Result<SinglePipe<F>> {
=======
    /// Builds a new storage for the specified log queue.
    fn build_pipe(&self, queue: LogQueue) -> Result<SinglePipe<B>> {
>>>>>>> b9843724
        let files = match queue {
            LogQueue::Append => &self.append_files,
            LogQueue::Rewrite => &self.rewrite_files,
        };
        let first_seq = files.first().map(|f| f.seq).unwrap_or(0);
        let files: VecDeque<Arc<F::Handle>> = files.iter().map(|f| f.fd.clone()).collect();
        SinglePipe::open(
            &self.cfg,
            self.file_system.clone(),
            self.listeners.clone(),
            queue,
            first_seq,
            files,
        )
    }

    /// Builds a [`DualPipes`] that contains all available log files.
    pub fn finish(self) -> Result<DualPipes<B>> {
        let appender = self.build_pipe(LogQueue::Append)?;
        let rewriter = self.build_pipe(LogQueue::Rewrite)?;
        DualPipes::open(self.dir_lock.unwrap(), appender, rewriter)
    }
}

/// Creates and exclusively locks a lock file under the given directory.
pub(super) fn lock_dir(dir: &str) -> Result<File> {
    let lock_file = File::create(lock_file_path(dir))?;
    lock_file.try_lock_exclusive().map_err(|e| {
        Error::Other(box_err!(
            "Failed to lock file: {}, maybe another instance is using this directory.",
            e
        ))
    })?;
    Ok(lock_file)
}<|MERGE_RESOLUTION|>--- conflicted
+++ resolved
@@ -20,13 +20,8 @@
 use crate::util::Factory;
 use crate::{Error, Result};
 
-<<<<<<< HEAD
-use super::format::FileNameExt;
+use super::format::{lock_file_path, FileNameExt};
 use super::log_file::build_file_reader;
-=======
-use super::format::{lock_file_path, FileNameExt};
-use super::log_file::{build_file_reader, LogFd};
->>>>>>> b9843724
 use super::pipe::{DualPipes, SinglePipe};
 use super::reader::LogItemBatchFileReader;
 use crate::file_system::Handle;
@@ -50,9 +45,6 @@
     fn merge(&mut self, rhs: Self, queue: LogQueue) -> Result<()>;
 }
 
-<<<<<<< HEAD
-struct FileToRecover<F: FileSystem> {
-=======
 /// A factory of [`ReplayMachine`]s that can be default constructed.
 #[derive(Clone, Default)]
 pub struct DefaultMachineFactory<M>(PhantomData<std::sync::Mutex<M>>);
@@ -63,43 +55,29 @@
     }
 }
 
-struct FileToRecover {
->>>>>>> b9843724
+struct FileToRecover<F: FileSystem> {
     seq: FileSeq,
     path: PathBuf,
     fd: Arc<F::Handle>,
 }
 
-<<<<<<< HEAD
+/// [`DualPipes`] factory that can also recover other customized memory states.
 pub struct DualPipesBuilder<F: FileSystem> {
-=======
-/// [`DualPipes`] factory that can also recover other customized memory states.
-pub struct DualPipesBuilder<B: FileBuilder> {
->>>>>>> b9843724
     cfg: Config,
     file_system: Arc<F>,
     listeners: Vec<Arc<dyn EventListener>>,
 
-<<<<<<< HEAD
-    append_files: Vec<FileToRecover<F>>,
-    rewrite_files: Vec<FileToRecover<F>>,
-}
-
-impl<F: FileSystem> DualPipesBuilder<F> {
-    pub fn new(cfg: Config, file_system: Arc<F>, listeners: Vec<Arc<dyn EventListener>>) -> Self {
-=======
     /// Only filled after a successful call of `DualPipesBuilder::scan`.
     dir_lock: Option<File>,
     /// Only filled after a successful call of `DualPipesBuilder::scan`.
-    append_files: Vec<FileToRecover>,
+    append_files: Vec<FileToRecover<F>>,
     /// Only filled after a successful call of `DualPipesBuilder::scan`.
-    rewrite_files: Vec<FileToRecover>,
-}
-
-impl<B: FileBuilder> DualPipesBuilder<B> {
+    rewrite_files: Vec<FileToRecover<F>>,
+}
+
+impl<F: FileSystem> DualPipesBuilder<F> {
     /// Creates a new builder.
-    pub fn new(cfg: Config, file_builder: Arc<B>, listeners: Vec<Arc<dyn EventListener>>) -> Self {
->>>>>>> b9843724
+    pub fn new(cfg: Config, file_system: Arc<F>, listeners: Vec<Arc<dyn EventListener>>) -> Self {
         Self {
             cfg,
             file_system,
@@ -209,52 +187,13 @@
             .build()
             .unwrap();
         let (append, rewrite) = pool.join(
-<<<<<<< HEAD
-            || {
-                Self::recover_queue(
-                    LogQueue::Append,
-                    self.file_system.clone(),
-                    self.cfg.recovery_mode,
-                    append_concurrency,
-                    self.cfg.recovery_read_block_size.0 as usize,
-                    &self.append_files,
-                )
-            },
-            || {
-                Self::recover_queue(
-                    LogQueue::Rewrite,
-                    self.file_system.clone(),
-                    self.cfg.recovery_mode,
-                    rewrite_concurrency,
-                    self.cfg.recovery_read_block_size.0 as usize,
-                    &self.rewrite_files,
-                )
-            },
-=======
             || self.recover_queue(LogQueue::Append, machine_factory, append_concurrency),
             || self.recover_queue(LogQueue::Rewrite, machine_factory, rewrite_concurrency),
->>>>>>> b9843724
         );
 
         Ok((append?, rewrite?))
     }
 
-<<<<<<< HEAD
-    pub fn finish(self) -> Result<DualPipes<F>> {
-        let appender = self.build_pipe(LogQueue::Append)?;
-        let rewriter = self.build_pipe(LogQueue::Rewrite)?;
-        DualPipes::open(&self.cfg.dir, appender, rewriter)
-    }
-
-    fn recover_queue<S: ReplayMachine>(
-        queue: LogQueue,
-        file_system: Arc<F>,
-        recovery_mode: RecoveryMode,
-        concurrency: usize,
-        read_block_size: usize,
-        files: &[FileToRecover<F>],
-    ) -> Result<S> {
-=======
     /// Reads through log items in all available log files of the specified
     /// queue, and replays them to specific [`ReplayMachine`]s that can be
     /// constructed via `machine_factory`.
@@ -269,7 +208,6 @@
         } else {
             &self.rewrite_files
         };
->>>>>>> b9843724
         if concurrency == 0 || files.is_empty() {
             return Ok(replay_machine_factory.new_target());
         }
@@ -290,11 +228,7 @@
                     let is_last_file = index == chunk_count - 1 && i == file_count - 1;
                     reader.open(
                         FileId { queue, seq: f.seq },
-<<<<<<< HEAD
-                        build_file_reader(file_system.as_ref(), &f.path, f.fd.clone())?,
-=======
-                        build_file_reader(self.file_builder.as_ref(), &f.path, f.fd.clone())?,
->>>>>>> b9843724
+                        build_file_reader(self.file_system.as_ref(), &f.path, f.fd.clone())?,
                     )?;
                     loop {
                         match reader.next() {
@@ -333,12 +267,8 @@
         Ok(sequential_replay_machine)
     }
 
-<<<<<<< HEAD
+    /// Builds a new storage for the specified log queue.
     fn build_pipe(&self, queue: LogQueue) -> Result<SinglePipe<F>> {
-=======
-    /// Builds a new storage for the specified log queue.
-    fn build_pipe(&self, queue: LogQueue) -> Result<SinglePipe<B>> {
->>>>>>> b9843724
         let files = match queue {
             LogQueue::Append => &self.append_files,
             LogQueue::Rewrite => &self.rewrite_files,
