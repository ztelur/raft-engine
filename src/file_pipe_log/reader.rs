--- conflicted
+++ resolved
@@ -8,12 +8,8 @@
 use super::format::LogFileHeader;
 use super::log_file::LogFileReader;
 
-<<<<<<< HEAD
-pub struct LogItemBatchFileReader<F: FileSystem> {
-=======
 /// A reusable reader over [`LogItemBatch`]s in a log file.
-pub(super) struct LogItemBatchFileReader<B: FileBuilder> {
->>>>>>> b9843724
+pub(super) struct LogItemBatchFileReader<F: FileSystem> {
     file_id: Option<FileId>,
     reader: Option<LogFileReader<F>>,
     size: usize,
@@ -28,12 +24,8 @@
     read_block_size: usize,
 }
 
-<<<<<<< HEAD
 impl<F: FileSystem> LogItemBatchFileReader<F> {
-=======
-impl<B: FileBuilder> LogItemBatchFileReader<B> {
     /// Creates a new reader.
->>>>>>> b9843724
     pub fn new(read_block_size: usize) -> Self {
         Self {
             file_id: None,
@@ -48,12 +40,8 @@
         }
     }
 
-<<<<<<< HEAD
+    /// Opens a file that can be accessed through the given reader.
     pub fn open(&mut self, file_id: FileId, reader: LogFileReader<F>) -> Result<()> {
-=======
-    /// Opens a file that can be accessed through the given reader.
-    pub fn open(&mut self, file_id: FileId, reader: LogFileReader<B>) -> Result<()> {
->>>>>>> b9843724
         self.file_id = Some(file_id);
         self.size = reader.file_size()?;
         self.reader = Some(reader);
