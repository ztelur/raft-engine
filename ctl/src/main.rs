--- conflicted
+++ resolved
@@ -2,7 +2,7 @@
 
 use std::path::Path;
 
-use clap::{AppSettings, Parser, crate_version, crate_authors};
+use clap::{crate_authors, crate_version, AppSettings, Parser};
 
 use raft_engine::{Engine, Error, LogQueue, Result};
 
@@ -23,28 +23,12 @@
 pub enum Cmd {
     /// dump out all operations in log files
     Dump {
-<<<<<<< HEAD
-        /// Path of a specific raft-engine file
-        #[clap(
-            short,
-            long = "file",
-            required_unless_present = "path",
-            conflicts_with = "path"
-        )]
-        file: Option<String>,
-
-        /// Path of raft-engine storage directory
         #[clap(
             short,
             long = "path",
             required_unless_present = "file",
-            conflicts_with = "file"
-=======
-        #[structopt(
-            short,
-            long = "path",
-            help = "Path of log file directory or specific log file"
->>>>>>> 90a50b7e
+            conflicts_with = "file",
+            about = "Path of log file directory or specific log file"
         )]
         path: String,
 
@@ -80,22 +64,6 @@
     },
 }
 
-<<<<<<< HEAD
-    /// repair log entry holes by fill in empty message
-    Autofill {
-        /// Path of raft-engine storage directory
-        #[clap(short, long)]
-        path: String,
-
-        /// queue name
-        #[clap(short, long, possible_values = &["append", "rewrite", "all"])]
-        queue: String,
-
-        /// raft_group ids(optional), format: raft_groups_id1,raft_group_id2....
-        #[clap(short, long, use_delimiter = true)]
-        raft_groups: Vec<u64>,
-    },
-=======
 fn convert_queue(queue: &str) -> Option<LogQueue> {
     match queue {
         "append" => Some(LogQueue::Append),
@@ -103,7 +71,6 @@
         "all" => None,
         _ => unreachable!(),
     }
->>>>>>> 90a50b7e
 }
 
 impl ControlOpt {
@@ -123,10 +90,6 @@
             } => self.truncate(path, mode, queue, raft_groups),
             Cmd::Check { path } => self.check(path),
         }
-    }
-
-    fn help() {
-        // Self::clap().print_help().ok();
     }
 
     fn dump(&self, path: &str, raft_groups: &[u64]) -> Result<()> {
@@ -165,6 +128,5 @@
 
     if let Err(e) = opts.validate_and_execute() {
         println!("{:?}", e);
-        opts.help_print();
     }
 }